--- conflicted
+++ resolved
@@ -1,595 +1,616 @@
-/*******************************************************************************
- * Copyright 2011 See AUTHORS file.
- * 
- * Licensed under the Apache License, Version 2.0 (the "License");
- * you may not use this file except in compliance with the License.
- * You may obtain a copy of the License at
- * 
- *   http://www.apache.org/licenses/LICENSE-2.0
- * 
- * Unless required by applicable law or agreed to in writing, software
- * distributed under the License is distributed on an "AS IS" BASIS,
- * WITHOUT WARRANTIES OR CONDITIONS OF ANY KIND, either express or implied.
- * See the License for the specific language governing permissions and
- * limitations under the License.
- ******************************************************************************/
-
-package com.badlogic.gdx.graphics.g2d;
-
-import com.badlogic.gdx.Gdx;
-import com.badlogic.gdx.graphics.Color;
-import com.badlogic.gdx.graphics.GL10;
-import com.badlogic.gdx.graphics.GL11;
-import com.badlogic.gdx.graphics.GL20;
-import com.badlogic.gdx.graphics.GLCommon;
-import com.badlogic.gdx.graphics.Mesh;
-import com.badlogic.gdx.graphics.Mesh.VertexDataType;
-import com.badlogic.gdx.graphics.Texture;
-import com.badlogic.gdx.graphics.VertexAttribute;
-import com.badlogic.gdx.graphics.VertexAttributes.Usage;
-import com.badlogic.gdx.graphics.glutils.ShaderProgram;
-import com.badlogic.gdx.math.MathUtils;
-import com.badlogic.gdx.math.Matrix4;
-import com.badlogic.gdx.utils.NumberUtils;
-
-/** <p>
- * A PolygonSpriteBatch is used to draw 2D polygons that reference a texture (region). The class will batch the drawing commands
- * and optimize them for processing by the GPU.
- * <p>
- * THIS STUFF IS WIP
- * <p>
- * To draw something with a PolygonSpriteBatch one has to first call the {@link PolygonSpriteBatch#begin()} method which will
- * setup appropriate render states. When you are done with drawing you have to call {@link PolygonSpriteBatch#end()} which will
- * actually draw the things you specified.
- * <p>
- * All drawing commands of the PolygonSpriteBatch operate in screen coordinates. The screen coordinate system has an x-axis
- * pointing to the right, an y-axis pointing upwards and the origin is in the lower left corner of the screen. You can also
- * provide your own transformation and projection matrices if you so wish.
- * <p>
- * A PolygonSpriteBatch is managed. In case the OpenGL context is lost all OpenGL resources a PolygonSpriteBatch uses internally
- * get invalidated. A context is lost when a user switches to another application or receives an incoming call on Android. A
-<<<<<<< HEAD
- * SpritPolygonSpriteBatcheBatch will be automatically reloaded after the OpenGL context is restored.
-=======
- * PolygonSpriteBatch will be automatically reloaded after the OpenGL context is restored.
- * </p>
- * 
->>>>>>> d5398b99
- * <p>
- * A PolygonSpriteBatch is a pretty heavy object so you should only ever have one in your program.
- * <p>
- * A PolygonSpriteBatch works with OpenGL ES 1.x and 2.0. In the case of a 2.0 context it will use its own custom shader to draw
- * all provided sprites. You can set your own custom shader via {@link #setShader(ShaderProgram)}.
- * <p>
- * A PolygonSpriteBatch has to be disposed if it is no longer used.
- * @author mzechner
- * @author Stefan Bachmann
- * @author Nathan Sweet */
-public class PolygonSpriteBatch {
-	private Mesh mesh;
-	private Mesh[] buffers;
-	private int bufferIndex;
-
-	private final float[] vertices;
-	private final short[] triangles;
-	private int vertexIndex, triangleIndex;
-	private Texture lastTexture;
-	private boolean drawing;
-
-	private final Matrix4 transformMatrix = new Matrix4();
-	private final Matrix4 projectionMatrix = new Matrix4();
-	private final Matrix4 combinedMatrix = new Matrix4();
-
-	private boolean blendingDisabled;
-	private int blendSrcFunc = GL11.GL_SRC_ALPHA;
-	private int blendDstFunc = GL11.GL_ONE_MINUS_SRC_ALPHA;
-
-	private final ShaderProgram shader;
-	private ShaderProgram customShader;
-	private boolean ownsShader;
-
-	float color = Color.WHITE.toFloatBits();
-	private Color tempColor = new Color(1, 1, 1, 1);
-
-	/** number of render calls since last {@link #begin()} **/
-	public int renderCalls = 0;
-
-	/** number of rendering calls ever, will not be reset, unless it's done manually **/
-	public int totalRenderCalls = 0;
-
-	/** the maximum number of sprites rendered in one batch so far **/
-	public int maxTrianglesInBatch = 0;
-
-	/** Constructs a new PolygonSpriteBatch. Sets the projection matrix to an orthographic projection with y-axis point upwards,
-	 * x-axis point to the right and the origin being in the bottom left corner of the screen. The projection will be pixel perfect
-	 * with respect to the screen resolution. */
-	public PolygonSpriteBatch () {
-		this(4000);
-	}
-
-	/** Constructs a PolygonSpriteBatch with the specified size in vertices and (if GL2) the default shader. See
-	 * {@link #PolygonSpriteBatch(int, ShaderProgram)}. */
-	public PolygonSpriteBatch (int size) {
-		this(size, null);
-	}
-
-	/** Constructs a new PolygonSpriteBatch. Sets the projection matrix to an orthographic projection with y-axis point upwards,
-	 * x-axis point to the right and the origin being in the bottom left corner of the screen. The projection will be pixel perfect
-	 * with respect to the screen resolution.
-	 * <p>
-	 * The size parameter specifies the maximum size of a single batch in number of vertices(!)
-	 * <p>
-	 * The defaultShader specifies the shader to use. Note that the names for uniforms for this default shader are different than
-	 * the ones expect for shaders set with {@link #setShader(ShaderProgram)}. See the {@link #createDefaultShader()} method.
-	 * @param size the batch size in number of vertices(!)
-	 * @param defaultShader the default shader to use. This is not owned by the SpriteBatch and must be disposed separately. */
-	public PolygonSpriteBatch (int size, ShaderProgram defaultShader) {
-		this(size, 1, defaultShader);
-	}
-
-	/** Constructs a PolygonSpriteBatch with the specified size and number of buffers and (if GL2) the default shader. See
-	 * {@link #PolygonSpriteBatch(int, int, ShaderProgram)}. */
-	public PolygonSpriteBatch (int size, int buffers) {
-		this(size, buffers, null);
-	}
-
-	/** Constructs a new PolygonSpriteBatch. Sets the projection matrix to an orthographic projection with y-axis point upwards,
-	 * x-axis point to the right and the origin being in the bottom left corner of the screen. The projection will be pixel perfect
-	 * with respect to the screen resolution.
-	 * <p>
-	 * The size parameter specifies the maximum size of a single batch in number of vertices(!)
-	 * <p>
-	 * The defaultShader specifies the shader to use. Note that the names for uniforms for this default shader are different than
-	 * the ones expect for shaders set with {@link #setShader(ShaderProgram)}. See the {@link #createDefaultShader()} method.
-	 * @param size the batch size in number of vertices(!)
-	 * @param buffers the number of buffers to use. only makes sense with VBOs. This is an expert function.
-	 * @param defaultShader the default shader to use. This is not owned by the SpriteBatch and must be disposed separately. */
-	public PolygonSpriteBatch (int size, int buffers, ShaderProgram defaultShader) {
-		this.buffers = new Mesh[buffers];
-
-		for (int i = 0; i < buffers; i++) {
-			this.buffers[i] = new Mesh(VertexDataType.VertexArray, false, size * 4, size * 3, new VertexAttribute(Usage.Position, 2,
-				ShaderProgram.POSITION_ATTRIBUTE), new VertexAttribute(Usage.ColorPacked, 4, ShaderProgram.COLOR_ATTRIBUTE),
-				new VertexAttribute(Usage.TextureCoordinates, 2, ShaderProgram.TEXCOORD_ATTRIBUTE + "0"));
-		}
-
-		projectionMatrix.setToOrtho2D(0, 0, Gdx.graphics.getWidth(), Gdx.graphics.getHeight());
-
-		vertices = new float[size * Sprite.SPRITE_SIZE];
-		triangles = new short[size * 3];
-
-		mesh = this.buffers[0];
-
-		if (Gdx.graphics.isGL20Available() && defaultShader == null) {
-			shader = createDefaultShader();
-			ownsShader = true;
-		} else
-			shader = defaultShader;
-	}
-
-	/** Returns a new instance of the default shader used by SpriteBatch for GL2 when no shader is specified. */
-	static public ShaderProgram createDefaultShader () {
-		String vertexShader = "attribute vec4 " + ShaderProgram.POSITION_ATTRIBUTE + ";\n" //
-			+ "attribute vec4 " + ShaderProgram.COLOR_ATTRIBUTE + ";\n" //
-			+ "attribute vec2 " + ShaderProgram.TEXCOORD_ATTRIBUTE + "0;\n" //
-			+ "uniform mat4 u_projTrans;\n" //
-			+ "varying vec4 v_color;\n" //
-			+ "varying vec2 v_textureCoords;\n" //
-			+ "\n" //
-			+ "void main()\n" //
-			+ "{\n" //
-			+ "   v_color = " + ShaderProgram.COLOR_ATTRIBUTE + ";\n" //
-			+ "   v_textureCoords = " + ShaderProgram.TEXCOORD_ATTRIBUTE + "0;\n" //
-			+ "   gl_Position = u_projTrans * " + ShaderProgram.POSITION_ATTRIBUTE + ";\n" //
-			+ "}\n";
-		String fragmentShader = "#ifdef GL_ES\n" //
-			+ "#define LOWP lowp\n" //
-			+ "precision mediump float;\n" //
-			+ "#else\n" //
-			+ "#define LOWP \n" //
-			+ "#endif\n" //
-			+ "varying LOWP vec4 v_color;\n" //
-			+ "varying vec2 v_textureCoords;\n" //
-			+ "uniform sampler2D u_texture;\n" //
-			+ "void main()\n"//
-			+ "{\n" //
-			+ "  gl_FragColor = v_color * texture2D(u_texture, v_textureCoords);\n" //
-			+ "}";
-
-		ShaderProgram shader = new ShaderProgram(vertexShader, fragmentShader);
-		if (shader.isCompiled() == false) throw new IllegalArgumentException("Error compiling shader: " + shader.getLog());
-		return shader;
-	}
-
-	/** Sets up the SpriteBatch for drawing. This will disable depth buffer writting. It enables blending and texturing. If you have
-	 * more texture units enabled than the first one you have to disable them before calling this. Uses a screen coordinate system
-	 * by default where everything is given in pixels. You can specify your own projection and modelview matrices via
-	 * {@link #setProjectionMatrix(Matrix4)} and {@link #setTransformMatrix(Matrix4)}. */
-	public void begin () {
-		if (drawing) throw new IllegalStateException("you have to call PolygonSpriteBatch.end() first");
-		renderCalls = 0;
-
-		Gdx.gl.glDepthMask(false);
-		if (Gdx.graphics.isGL20Available()) {
-			if (customShader != null)
-				customShader.begin();
-			else
-				shader.begin();
-		} else {
-			Gdx.gl.glEnable(GL10.GL_TEXTURE_2D);
-		}
-		setupMatrices();
-
-		drawing = true;
-	}
-
-	/** Finishes off rendering. Enables depth writes, disables blending and texturing. Must always be called after a call to
-	 * {@link #begin()} */
-	public void end () {
-		if (!drawing) throw new IllegalStateException("PolygonSpriteBatch.begin must be called before end.");
-		if (vertexIndex > 0) renderMesh();
-		lastTexture = null;
-		drawing = false;
-
-		GLCommon gl = Gdx.gl;
-		gl.glDepthMask(true);
-		if (isBlendingEnabled()) gl.glDisable(GL10.GL_BLEND);
-
-		if (Gdx.graphics.isGL20Available()) {
-			if (customShader != null)
-				customShader.end();
-			else
-				shader.end();
-		} else {
-			gl.glDisable(GL10.GL_TEXTURE_2D);
-		}
-	}
-
-	/** Sets the color used to tint images when they are added to the SpriteBatch. Default is {@link Color#WHITE}. */
-	public void setColor (Color tint) {
-		color = tint.toFloatBits();
-	}
-
-	/** @see #setColor(Color) */
-	public void setColor (float r, float g, float b, float a) {
-		int intBits = (int)(255 * a) << 24 | (int)(255 * b) << 16 | (int)(255 * g) << 8 | (int)(255 * r);
-		color = NumberUtils.intToFloatColor(intBits);
-	}
-
-	/** @see #setColor(Color)
-	 * @see Color#toFloatBits() */
-	public void setColor (float color) {
-		this.color = color;
-	}
-
-	/** @return the rendering color of this PolygonSpriteBatch. Manipulating the returned instance has no effect. */
-	public Color getColor () {
-		int intBits = NumberUtils.floatToIntColor(color);
-		Color color = this.tempColor;
-		color.r = (intBits & 0xff) / 255f;
-		color.g = ((intBits >>> 8) & 0xff) / 255f;
-		color.b = ((intBits >>> 16) & 0xff) / 255f;
-		color.a = ((intBits >>> 24) & 0xff) / 255f;
-		return color;
-	}
-
-	/** Draws a polygon region with the bottom left corner at x,y having the width and height of the region. */
-	public void draw (PolygonRegion region, float x, float y) {
-		if (!drawing) throw new IllegalStateException("PolygonSpriteBatch.begin must be called before draw.");
-
-		final short[] triangles = this.triangles;
-		final short[] regionTriangles = region.triangles;
-		final int regionTrianglesLength = regionTriangles.length;
-		final float[] regionVertices = region.vertices;
-		final int regionVerticesLength = regionVertices.length;
-
-		final Texture texture = region.region.texture;
-		if (texture != lastTexture)
-			switchTexture(texture);
-		else if (triangleIndex + regionTrianglesLength > triangles.length || vertexIndex + regionVerticesLength > vertices.length)
-			renderMesh();
-
-		int triangleIndex = this.triangleIndex;
-		int vertexIndex = this.vertexIndex;
-		final int startVertex = vertexIndex / Sprite.VERTEX_SIZE;
-
-		for (int i = 0; i < regionTrianglesLength; i++)
-			triangles[triangleIndex++] = (short)(regionTriangles[i] + startVertex);
-		this.triangleIndex = triangleIndex;
-
-		final float[] vertices = this.vertices;
-		final float color = this.color;
-		final float[] textureCoords = region.textureCoords;
-
-		for (int i = 0; i < regionVerticesLength; i += 2) {
-			vertices[vertexIndex++] = regionVertices[i] + x;
-			vertices[vertexIndex++] = regionVertices[i + 1] + y;
-			vertices[vertexIndex++] = color;
-			vertices[vertexIndex++] = textureCoords[i];
-			vertices[vertexIndex++] = textureCoords[i + 1];
-		}
-		this.vertexIndex = vertexIndex;
-	}
-
-	/** Draws a polygon region with the bottom left corner at x,y and stretching the region to cover the given width and height. */
-	public void draw (PolygonRegion region, float x, float y, float width, float height) {
-		if (!drawing) throw new IllegalStateException("PolygonSpriteBatch.begin must be called before draw.");
-
-		final short[] triangles = this.triangles;
-		final short[] regionTriangles = region.triangles;
-		final int regionTrianglesLength = regionTriangles.length;
-		final float[] regionVertices = region.vertices;
-		final int regionVerticesLength = regionVertices.length;
-		final TextureRegion textureRegion = region.region;
-
-		final Texture texture = textureRegion.texture;
-		if (texture != lastTexture)
-			switchTexture(texture);
-		else if (triangleIndex + regionTrianglesLength > triangles.length || vertexIndex + regionVerticesLength > vertices.length)
-			renderMesh();
-
-		int triangleIndex = this.triangleIndex;
-		int vertexIndex = this.vertexIndex;
-		final int startVertex = vertexIndex / Sprite.VERTEX_SIZE;
-
-		for (int i = 0, n = regionTriangles.length; i < n; i++)
-			triangles[triangleIndex++] = (short)(regionTriangles[i] + startVertex);
-		this.triangleIndex = triangleIndex;
-
-		final float[] vertices = this.vertices;
-		final float color = this.color;
-		final float[] textureCoords = region.textureCoords;
-		final float sX = width / textureRegion.regionWidth;
-		final float sY = height / textureRegion.regionHeight;
-
-		for (int i = 0; i < regionVerticesLength; i += 2) {
-			vertices[vertexIndex++] = regionVertices[i] * sX + x;
-			vertices[vertexIndex++] = regionVertices[i + 1] * sY + y;
-			vertices[vertexIndex++] = color;
-			vertices[vertexIndex++] = textureCoords[i];
-			vertices[vertexIndex++] = textureCoords[i + 1];
-		}
-		this.vertexIndex = vertexIndex;
-	}
-
-	/** Draws the polygon region with the bottom left corner at x,y and stretching the region to cover the given width and height.
-	 * The polygon region is offset by originX, originY relative to the origin. Scale specifies the scaling factor by which the
-	 * polygon region should be scaled around originX, originY. Rotation specifies the angle of counter clockwise rotation of the
-	 * rectangle around originX, originY. */
-	public void draw (PolygonRegion region, float x, float y, float originX, float originY, float width, float height,
-		float scaleX, float scaleY, float rotation) {
-		if (!drawing) throw new IllegalStateException("PolygonSpriteBatch.begin must be called before draw.");
-
-		final short[] triangles = this.triangles;
-		final short[] regionTriangles = region.triangles;
-		final int regionTrianglesLength = regionTriangles.length;
-		final float[] regionVertices = region.vertices;
-		final int regionVerticesLength = regionVertices.length;
-		final TextureRegion textureRegion = region.region;
-
-		Texture texture = textureRegion.texture;
-		if (texture != lastTexture)
-			switchTexture(texture);
-		else if (triangleIndex + regionTrianglesLength > triangles.length || vertexIndex + regionVerticesLength > vertices.length)
-			renderMesh();
-
-		int triangleIndex = this.triangleIndex;
-		int vertexIndex = this.vertexIndex;
-		final int startVertex = vertexIndex / Sprite.VERTEX_SIZE;
-
-		for (int i = 0; i < regionTrianglesLength; i++)
-			triangles[triangleIndex++] = (short)(regionTriangles[i] + startVertex);
-		this.triangleIndex = triangleIndex;
-
-		final float[] vertices = this.vertices;
-		final float color = this.color;
-		final float[] textureCoords = region.textureCoords;
-
-		final float worldOriginX = x + originX;
-		final float worldOriginY = y + originY;
-		final float sX = width / textureRegion.regionWidth;
-		final float sY = height / textureRegion.regionHeight;
-		final float cos = MathUtils.cosDeg(rotation);
-		final float sin = MathUtils.sinDeg(rotation);
-
-		float fx, fy;
-		for (int i = 0; i < regionVerticesLength; i += 2) {
-			fx = (regionVertices[i] * sX - originX) * scaleX;
-			fy = (regionVertices[i + 1] * sY - originY) * scaleY;
-			vertices[vertexIndex++] = cos * fx - sin * fy + worldOriginX;
-			vertices[vertexIndex++] = sin * fx + cos * fy + worldOriginY;
-			vertices[vertexIndex++] = color;
-			vertices[vertexIndex++] = textureCoords[i];
-			vertices[vertexIndex++] = textureCoords[i + 1];
-		}
-		this.vertexIndex = vertexIndex;
-	}
-
-	/** Draws the polygon using the given vertices and triangles. Each vertices must be made up of 5 elements in this order: x, y,
-	 * color, u, v. */
-	public void draw (Texture texture, float[] polygonVertices, int verticesOffset, int verticesCount, short[] polygonTriangles,
-		int trianglesOffset, int trianglesCount) {
-		if (!drawing) throw new IllegalStateException("PolygonSpriteBatch.begin must be called before draw.");
-
-		final short[] triangles = this.triangles;
-		final float[] vertices = this.vertices;
-
-		if (texture != lastTexture)
-			switchTexture(texture);
-		else if (triangleIndex + trianglesCount > triangles.length || vertexIndex + verticesCount > vertices.length) //
-			renderMesh();
-
-		int triangleIndex = this.triangleIndex;
-		final int vertexIndex = this.vertexIndex;
-		final int startVertex = vertexIndex / Sprite.VERTEX_SIZE;
-
-		for (int i = trianglesOffset, n = i + trianglesCount; i < n; i++)
-			triangles[triangleIndex++] = (short)(polygonTriangles[i] + startVertex);
-		this.triangleIndex = triangleIndex;
-
-		System.arraycopy(polygonVertices, verticesOffset, vertices, vertexIndex, verticesCount);
-		this.vertexIndex += verticesCount;
-	}
-
-	/** Causes any pending sprites to be rendered, without ending the PolygonSpriteBatch. */
-	public void flush () {
-		renderMesh();
-	}
-
-	private void renderMesh () {
-		if (vertexIndex == 0) return;
-
-		renderCalls++;
-		totalRenderCalls++;
-		int trianglesInBatch = triangleIndex;
-		if (trianglesInBatch > maxTrianglesInBatch) maxTrianglesInBatch = trianglesInBatch;
-
-		lastTexture.bind();
-		Mesh mesh = this.mesh;
-		mesh.setVertices(vertices, 0, vertexIndex);
-		mesh.setIndices(triangles, 0, triangleIndex);
-
-		if (blendingDisabled) {
-			Gdx.gl.glDisable(GL20.GL_BLEND);
-		} else {
-			Gdx.gl.glEnable(GL20.GL_BLEND);
-			if (blendSrcFunc != -1) Gdx.gl.glBlendFunc(blendSrcFunc, blendDstFunc);
-		}
-
-		if (Gdx.graphics.isGL20Available())
-			mesh.render(customShader != null ? customShader : shader, GL10.GL_TRIANGLES, 0, trianglesInBatch);
-		else
-			mesh.render(GL10.GL_TRIANGLES, 0, trianglesInBatch);
-
-		vertexIndex = 0;
-		triangleIndex = 0;
-		bufferIndex++;
-		if (bufferIndex == buffers.length) bufferIndex = 0;
-		this.mesh = buffers[bufferIndex];
-	}
-
-	/** Disables blending for drawing sprites. Does not disable blending for text rendering */
-	public void disableBlending () {
-		renderMesh();
-		blendingDisabled = true;
-	}
-
-	/** Enables blending for sprites */
-	public void enableBlending () {
-		renderMesh();
-		blendingDisabled = false;
-	}
-
-	/** Sets the blending function to be used when rendering sprites.
-	 * @param srcFunc the source function, e.g. GL11.GL_SRC_ALPHA. If set to -1, SpriteBatch won't change the blending function.
-	 * @param dstFunc the destination function, e.g. GL11.GL_ONE_MINUS_SRC_ALPHA */
-	public void setBlendFunction (int srcFunc, int dstFunc) {
-		if (blendSrcFunc == srcFunc && blendDstFunc == dstFunc) return;
-		renderMesh();
-		blendSrcFunc = srcFunc;
-		blendDstFunc = dstFunc;
-	}
-
-	/** Disposes all resources associated with this SpriteBatch */
-	public void dispose () {
-		for (int i = 0; i < buffers.length; i++)
-			buffers[i].dispose();
-		if (ownsShader && shader != null) shader.dispose();
-	}
-
-	/** Returns the current projection matrix. Changing this will result in undefined behaviour.
-	 * 
-	 * @return the currently set projection matrix */
-	public Matrix4 getProjectionMatrix () {
-		return projectionMatrix;
-	}
-
-	/** Returns the current transform matrix. Changing this will result in undefined behaviour.
-	 * 
-	 * @return the currently set transform matrix */
-	public Matrix4 getTransformMatrix () {
-		return transformMatrix;
-	}
-
-	/** Sets the projection matrix to be used by this SpriteBatch. If this is called inside a {@link #begin()}/{@link #end()} block.
-	 * the current batch is flushed to the gpu.
-	 * 
-	 * @param projection the projection matrix */
-	public void setProjectionMatrix (Matrix4 projection) {
-		if (drawing) flush();
-		projectionMatrix.set(projection);
-		if (drawing) setupMatrices();
-	}
-
-	/** Sets the transform matrix to be used by this SpriteBatch. If this is called inside a {@link #begin()}/{@link #end()} block.
-	 * the current batch is flushed to the gpu.
-	 * 
-	 * @param transform the transform matrix */
-	public void setTransformMatrix (Matrix4 transform) {
-		if (drawing) flush();
-		transformMatrix.set(transform);
-		if (drawing) setupMatrices();
-	}
-
-	private void setupMatrices () {
-		if (!Gdx.graphics.isGL20Available()) {
-			GL10 gl = Gdx.gl10;
-			gl.glMatrixMode(GL10.GL_PROJECTION);
-			gl.glLoadMatrixf(projectionMatrix.val, 0);
-			gl.glMatrixMode(GL10.GL_MODELVIEW);
-			gl.glLoadMatrixf(transformMatrix.val, 0);
-		} else {
-			combinedMatrix.set(projectionMatrix).mul(transformMatrix);
-			if (customShader != null) {
-				customShader.setUniformMatrix("u_proj", projectionMatrix);
-				customShader.setUniformMatrix("u_trans", transformMatrix);
-				customShader.setUniformMatrix("u_projTrans", combinedMatrix);
-				customShader.setUniformi("u_texture", 0);
-			} else {
-				shader.setUniformMatrix("u_projTrans", combinedMatrix);
-				shader.setUniformi("u_texture", 0);
-			}
-		}
-	}
-
-	private void switchTexture (Texture texture) {
-		renderMesh();
-		lastTexture = texture;
-	}
-
-	/** Sets the shader to be used in a GLES 2.0 environment. Vertex position attribute is called "a_position", the texture
-	 * coordinates attribute is called called "a_texCoords0", the color attribute is called "a_color". See
-	 * {@link ShaderProgram#POSITION_ATTRIBUTE}, {@link ShaderProgram#COLOR_ATTRIBUTE} and {@link ShaderProgram#TEXCOORD_ATTRIBUTE}
-	 * which gets "0" appened to indicate the use of the first texture unit. The projection matrix is uploaded via a mat4 uniform
-	 * called "u_proj", the transform matrix is uploaded via a uniform called "u_trans", the combined transform and projection
-	 * matrx is is uploaded via a mat4 uniform called "u_projTrans". The texture sampler is passed via a uniform called
-	 * "u_texture".
-	 * <p>
-	 * Call this method with a null argument to use the default shader.
-	 * <p>
-	 * This method will flush the batch before setting the new shader, you can call it in between {@link #begin()} and
-	 * {@link #end()}.
-	 * @param shader the {@link ShaderProgram} or null to use the default shader. */
-	public void setShader (ShaderProgram shader) {
-		if (drawing) {
-			flush();
-			if (customShader != null)
-				customShader.end();
-			else
-				this.shader.end();
-		}
-		customShader = shader;
-		if (drawing) {
-			if (customShader != null)
-				customShader.begin();
-			else
-				this.shader.begin();
-			setupMatrices();
-		}
-	}
-
-	/** @return whether blending for sprites is enabled */
-	public boolean isBlendingEnabled () {
-		return !blendingDisabled;
-	}
-}
+/*******************************************************************************
+ * Copyright 2011 See AUTHORS file.
+ * 
+ * Licensed under the Apache License, Version 2.0 (the "License");
+ * you may not use this file except in compliance with the License.
+ * You may obtain a copy of the License at
+ * 
+ *   http://www.apache.org/licenses/LICENSE-2.0
+ * 
+ * Unless required by applicable law or agreed to in writing, software
+ * distributed under the License is distributed on an "AS IS" BASIS,
+ * WITHOUT WARRANTIES OR CONDITIONS OF ANY KIND, either express or implied.
+ * See the License for the specific language governing permissions and
+ * limitations under the License.
+ ******************************************************************************/
+
+package com.badlogic.gdx.graphics.g2d;
+
+import com.badlogic.gdx.Gdx;
+import com.badlogic.gdx.graphics.Color;
+import com.badlogic.gdx.graphics.GL10;
+import com.badlogic.gdx.graphics.GL11;
+import com.badlogic.gdx.graphics.GL20;
+import com.badlogic.gdx.graphics.GLCommon;
+import com.badlogic.gdx.graphics.Mesh;
+import com.badlogic.gdx.graphics.Mesh.VertexDataType;
+import com.badlogic.gdx.graphics.Texture;
+import com.badlogic.gdx.graphics.VertexAttribute;
+import com.badlogic.gdx.graphics.VertexAttributes.Usage;
+import com.badlogic.gdx.graphics.glutils.ShaderProgram;
+import com.badlogic.gdx.math.MathUtils;
+import com.badlogic.gdx.math.Matrix4;
+import com.badlogic.gdx.utils.NumberUtils;
+
+/** <p>
+ * A PolygonSpriteBatch is used to draw 2D polygons that reference a texture (region). The class will batch the drawing commands
+ * and optimize them for processing by the GPU.
+ * <p>
+ * THIS STUFF IS WIP
+ * 
+ * <p>
+ * To draw something with a PolyongSpriteBatch one has to first call the {@link PolygonSpriteBatch#begin()} method which will
+ * setup appropriate render states. When you are done with drawing you have to call {@link PolygonSpriteBatch#end()} which will
+ * actually draw the things you specified.
+ * </p>
+ * 
+ * <p>
+ * All drawing commands of the PolyongSpriteBatch operate in screen coordinates. The screen coordinate system has an x-axis
+ * pointing to the right, an y-axis pointing upwards and the origin is in the lower left corner of the screen. You can also
+ * provide your own transformation and projection matrices if you so wish.
+ * </p>
+ * 
+ * <p>
+ * A PolyongSpriteBatch is managed. In case the OpenGL context is lost all OpenGL resources a PolyongSpriteBatch uses internally
+ * get invalidated. A context is lost when a user switches to another application or receives an incoming call on Android. A
+ * PolygonSpriteBatch will be automatically reloaded after the OpenGL context is restored.
+ * </p>
+ * 
+ * <p>
+ * A PolyongSpriteBatch is a pretty heavy object so you should only ever have one in your program.
+ * </p>
+ * 
+ * <p>
+ * A PolyongSpriteBatch works with OpenGL ES 1.x and 2.0. In the case of a 2.0 context it will use its own custom shader to draw
+ * all provided sprites. You can set your own custom shader via {@link #setShader(ShaderProgram)}.
+ * </p>
+ * 
+ * <p>
+ * A PolyongSpriteBatch has to be disposed if it is no longer used.
+ * </p>
+ * 
+ * 
+ * @author mzechner
+ * @author Stefan Bachmann
+ * @author Nathan Sweet */
+public class PolygonSpriteBatch {
+	private Mesh mesh;
+	private Mesh[] buffers;
+	private int bufferIndex;
+
+	private final float[] vertices;
+	private final short[] triangles;
+	private int vertexIndex, triangleIndex;
+	private Texture lastTexture;
+	private boolean drawing;
+
+	private final Matrix4 transformMatrix = new Matrix4();
+	private final Matrix4 projectionMatrix = new Matrix4();
+	private final Matrix4 combinedMatrix = new Matrix4();
+
+	private boolean blendingDisabled;
+	private int blendSrcFunc = GL11.GL_SRC_ALPHA;
+	private int blendDstFunc = GL11.GL_ONE_MINUS_SRC_ALPHA;
+
+	private final ShaderProgram shader;
+	private ShaderProgram customShader;
+	private boolean ownsShader;
+
+	float color = Color.WHITE.toFloatBits();
+	private Color tempColor = new Color(1, 1, 1, 1);
+
+	/** number of render calls since last {@link #begin()} **/
+	public int renderCalls = 0;
+
+	/** number of rendering calls ever, will not be reset, unless it's done manually **/
+	public int totalRenderCalls = 0;
+
+	/** the maximum number of sprites rendered in one batch so far **/
+	public int maxTrianglesInBatch = 0;
+
+	/** Constructs a new PolygonSpriteBatch. Sets the projection matrix to an orthographic projection with y-axis point upwards,
+	 * x-axis point to the right and the origin being in the bottom left corner of the screen. The projection will be pixel perfect
+	 * with respect to the screen resolution. */
+	public PolygonSpriteBatch () {
+		this(4000);
+	}
+
+	/** Constructs a PolygonSpriteBatch with the specified size in vertices and (if GL2) the default shader. See
+	 * {@link #PolygonSpriteBatch(int, ShaderProgram)}. */
+	public PolygonSpriteBatch (int size) {
+		this(size, null);
+	}
+
+	 * Constructs a new PolygonSpriteBatch. Sets the projection matrix to an orthographic projection with y-axis point upwards,
+	 * x-axis point to the right and the origin being in the bottom left corner of the screen. The projection will be pixel perfect
+	 * with respect to the screen resolution.
+	 * </p>
+	 * 
+	 * <p>
+	 * The size parameter specifies the maximum size of a single batch in number of vertices(!)
+	 * </p>
+	 * 
+	 * <p>
+	 * The defaultShader specifies the shader to use. Note that the names for uniforms for this default shader are different than
+	 * the ones expect for shaders set with {@link #setShader(ShaderProgram)}. See the {@link #createDefaultShader()} method.
+	 * </p>
+	 * 
+	 * @param size the batch size in number of vertices(!)
+	 * @param defaultShader the default shader to use. This is not owned by the SpriteBatch and must be disposed separately. */
+	public PolygonSpriteBatch (int size, ShaderProgram defaultShader) {
+		this(size, 1, defaultShader);
+	}
+
+	/** Constructs a PolygonSpriteBatch with the specified size and number of buffers and (if GL2) the default shader. See
+	 * {@link #PolygonSpriteBatch(int, int, ShaderProgram)}. */
+	public PolygonSpriteBatch (int size, int buffers) {
+		this(size, buffers, null);
+	}
+
+	 * Constructs a new PolygonSpriteBatch. Sets the projection matrix to an orthographic projection with y-axis point upwards,
+	 * x-axis point to the right and the origin being in the bottom left corner of the screen. The projection will be pixel perfect
+	 * with respect to the screen resolution.
+	 * </p>
+	 * 
+	 * <p>
+	 * The size parameter specifies the maximum size of a single batch in number of vertices(!)
+	 * </p>
+	 * 
+	 * <p>
+	 * The defaultShader specifies the shader to use. Note that the names for uniforms for this default shader are different than
+	 * the ones expect for shaders set with {@link #setShader(ShaderProgram)}. See the {@link #createDefaultShader()} method.
+	 * </p>
+	 * 
+	 * @param size the batch size in number of vertices(!)
+	 * @param buffers the number of buffers to use. only makes sense with VBOs. This is an expert function.
+	 * @param defaultShader the default shader to use. This is not owned by the SpriteBatch and must be disposed separately. */
+	public PolygonSpriteBatch (int size, int buffers, ShaderProgram defaultShader) {
+		this.buffers = new Mesh[buffers];
+
+		for (int i = 0; i < buffers; i++) {
+			this.buffers[i] = new Mesh(VertexDataType.VertexArray, false, size * 4, size * 3, new VertexAttribute(Usage.Position, 2,
+				ShaderProgram.POSITION_ATTRIBUTE), new VertexAttribute(Usage.ColorPacked, 4, ShaderProgram.COLOR_ATTRIBUTE),
+				new VertexAttribute(Usage.TextureCoordinates, 2, ShaderProgram.TEXCOORD_ATTRIBUTE + "0"));
+		}
+
+		projectionMatrix.setToOrtho2D(0, 0, Gdx.graphics.getWidth(), Gdx.graphics.getHeight());
+
+		vertices = new float[size * Sprite.SPRITE_SIZE];
+		triangles = new short[size * 3];
+
+		mesh = this.buffers[0];
+
+		if (Gdx.graphics.isGL20Available() && defaultShader == null) {
+			shader = createDefaultShader();
+			ownsShader = true;
+		} else
+			shader = defaultShader;
+	}
+
+	/** Returns a new instance of the default shader used by SpriteBatch for GL2 when no shader is specified. */
+	static public ShaderProgram createDefaultShader () {
+		String vertexShader = "attribute vec4 " + ShaderProgram.POSITION_ATTRIBUTE + ";\n" //
+			+ "attribute vec4 " + ShaderProgram.COLOR_ATTRIBUTE + ";\n" //
+			+ "attribute vec2 " + ShaderProgram.TEXCOORD_ATTRIBUTE + "0;\n" //
+			+ "uniform mat4 u_projTrans;\n" //
+			+ "varying vec4 v_color;\n" //
+			+ "varying vec2 v_textureCoords;\n" //
+			+ "\n" //
+			+ "void main()\n" //
+			+ "{\n" //
+			+ "   v_color = " + ShaderProgram.COLOR_ATTRIBUTE + ";\n" //
+			+ "   v_textureCoords = " + ShaderProgram.TEXCOORD_ATTRIBUTE + "0;\n" //
+			+ "   gl_Position = u_projTrans * " + ShaderProgram.POSITION_ATTRIBUTE + ";\n" //
+			+ "}\n";
+		String fragmentShader = "#ifdef GL_ES\n" //
+			+ "#define LOWP lowp\n" //
+			+ "precision mediump float;\n" //
+			+ "#else\n" //
+			+ "#define LOWP \n" //
+			+ "#endif\n" //
+			+ "varying LOWP vec4 v_color;\n" //
+			+ "varying vec2 v_textureCoords;\n" //
+			+ "uniform sampler2D u_texture;\n" //
+			+ "void main()\n"//
+			+ "{\n" //
+			+ "  gl_FragColor = v_color * texture2D(u_texture, v_textureCoords);\n" //
+			+ "}";
+
+		ShaderProgram shader = new ShaderProgram(vertexShader, fragmentShader);
+		if (shader.isCompiled() == false) throw new IllegalArgumentException("Error compiling shader: " + shader.getLog());
+		return shader;
+	}
+
+	/** Sets up the SpriteBatch for drawing. This will disable depth buffer writting. It enables blending and texturing. If you have
+	 * more texture units enabled than the first one you have to disable them before calling this. Uses a screen coordinate system
+	 * by default where everything is given in pixels. You can specify your own projection and modelview matrices via
+	 * {@link #setProjectionMatrix(Matrix4)} and {@link #setTransformMatrix(Matrix4)}. */
+	public void begin () {
+		if (drawing) throw new IllegalStateException("you have to call PolygonSpriteBatch.end() first");
+		renderCalls = 0;
+
+		Gdx.gl.glDepthMask(false);
+		if (Gdx.graphics.isGL20Available()) {
+			if (customShader != null)
+				customShader.begin();
+			else
+				shader.begin();
+		} else {
+			Gdx.gl.glEnable(GL10.GL_TEXTURE_2D);
+		}
+		setupMatrices();
+
+		drawing = true;
+	}
+
+	/** Finishes off rendering. Enables depth writes, disables blending and texturing. Must always be called after a call to
+	 * {@link #begin()} */
+	public void end () {
+		if (!drawing) throw new IllegalStateException("PolygonSpriteBatch.begin must be called before end.");
+		if (vertexIndex > 0) renderMesh();
+		lastTexture = null;
+		drawing = false;
+
+		GLCommon gl = Gdx.gl;
+		gl.glDepthMask(true);
+		if (isBlendingEnabled()) gl.glDisable(GL10.GL_BLEND);
+
+		if (Gdx.graphics.isGL20Available()) {
+			if (customShader != null)
+				customShader.end();
+			else
+				shader.end();
+		} else {
+			gl.glDisable(GL10.GL_TEXTURE_2D);
+		}
+	}
+
+	/** Sets the color used to tint images when they are added to the SpriteBatch. Default is {@link Color#WHITE}. */
+	public void setColor (Color tint) {
+		color = tint.toFloatBits();
+	}
+
+	/** @see #setColor(Color) */
+	public void setColor (float r, float g, float b, float a) {
+		int intBits = (int)(255 * a) << 24 | (int)(255 * b) << 16 | (int)(255 * g) << 8 | (int)(255 * r);
+		color = NumberUtils.intToFloatColor(intBits);
+	}
+
+	/** @see #setColor(Color)
+	 * @see Color#toFloatBits() */
+	public void setColor (float color) {
+		this.color = color;
+	}
+
+	/** @return the rendering color of this PolygonSpriteBatch. Manipulating the returned instance has no effect. */
+	public Color getColor () {
+		int intBits = NumberUtils.floatToIntColor(color);
+		Color color = this.tempColor;
+		color.r = (intBits & 0xff) / 255f;
+		color.g = ((intBits >>> 8) & 0xff) / 255f;
+		color.b = ((intBits >>> 16) & 0xff) / 255f;
+		color.a = ((intBits >>> 24) & 0xff) / 255f;
+		return color;
+	}
+
+	/** Draws a polygon region with the bottom left corner at x,y having the width and height of the region. */
+	public void draw (PolygonRegion region, float x, float y) {
+		if (!drawing) throw new IllegalStateException("PolygonSpriteBatch.begin must be called before draw.");
+
+		final short[] triangles = this.triangles;
+		final short[] regionTriangles = region.triangles;
+		final int regionTrianglesLength = regionTriangles.length;
+		final float[] regionVertices = region.vertices;
+		final int regionVerticesLength = regionVertices.length;
+
+		final Texture texture = region.region.texture;
+		if (texture != lastTexture)
+			switchTexture(texture);
+		else if (triangleIndex + regionTrianglesLength > triangles.length || vertexIndex + regionVerticesLength > vertices.length)
+			renderMesh();
+
+		int triangleIndex = this.triangleIndex;
+		int vertexIndex = this.vertexIndex;
+		final int startVertex = vertexIndex / Sprite.VERTEX_SIZE;
+
+		for (int i = 0; i < regionTrianglesLength; i++)
+			triangles[triangleIndex++] = (short)(regionTriangles[i] + startVertex);
+		this.triangleIndex = triangleIndex;
+
+		final float[] vertices = this.vertices;
+		final float color = this.color;
+		final float[] textureCoords = region.textureCoords;
+
+		for (int i = 0; i < regionVerticesLength; i += 2) {
+			vertices[vertexIndex++] = regionVertices[i] + x;
+			vertices[vertexIndex++] = regionVertices[i + 1] + y;
+			vertices[vertexIndex++] = color;
+			vertices[vertexIndex++] = textureCoords[i];
+			vertices[vertexIndex++] = textureCoords[i + 1];
+		}
+		this.vertexIndex = vertexIndex;
+	}
+
+	/** Draws a polygon region with the bottom left corner at x,y and stretching the region to cover the given width and height. */
+	public void draw (PolygonRegion region, float x, float y, float width, float height) {
+		if (!drawing) throw new IllegalStateException("PolygonSpriteBatch.begin must be called before draw.");
+
+		final short[] triangles = this.triangles;
+		final short[] regionTriangles = region.triangles;
+		final int regionTrianglesLength = regionTriangles.length;
+		final float[] regionVertices = region.vertices;
+		final int regionVerticesLength = regionVertices.length;
+		final TextureRegion textureRegion = region.region;
+
+		final Texture texture = textureRegion.texture;
+		if (texture != lastTexture)
+			switchTexture(texture);
+		else if (triangleIndex + regionTrianglesLength > triangles.length || vertexIndex + regionVerticesLength > vertices.length)
+			renderMesh();
+
+		int triangleIndex = this.triangleIndex;
+		int vertexIndex = this.vertexIndex;
+		final int startVertex = vertexIndex / Sprite.VERTEX_SIZE;
+
+		for (int i = 0, n = regionTriangles.length; i < n; i++)
+			triangles[triangleIndex++] = (short)(regionTriangles[i] + startVertex);
+		this.triangleIndex = triangleIndex;
+
+		final float[] vertices = this.vertices;
+		final float color = this.color;
+		final float[] textureCoords = region.textureCoords;
+		final float sX = width / textureRegion.regionWidth;
+		final float sY = height / textureRegion.regionHeight;
+
+		for (int i = 0; i < regionVerticesLength; i += 2) {
+			vertices[vertexIndex++] = regionVertices[i] * sX + x;
+			vertices[vertexIndex++] = regionVertices[i + 1] * sY + y;
+			vertices[vertexIndex++] = color;
+			vertices[vertexIndex++] = textureCoords[i];
+			vertices[vertexIndex++] = textureCoords[i + 1];
+		}
+		this.vertexIndex = vertexIndex;
+	}
+
+	/** Draws the polygon region with the bottom left corner at x,y and stretching the region to cover the given width and height.
+	 * The polygon region is offset by originX, originY relative to the origin. Scale specifies the scaling factor by which the
+	 * polygon region should be scaled around originX, originY. Rotation specifies the angle of counter clockwise rotation of the
+	 * rectangle around originX, originY. */
+	public void draw (PolygonRegion region, float x, float y, float originX, float originY, float width, float height,
+		float scaleX, float scaleY, float rotation) {
+		if (!drawing) throw new IllegalStateException("PolygonSpriteBatch.begin must be called before draw.");
+
+		final short[] triangles = this.triangles;
+		final short[] regionTriangles = region.triangles;
+		final int regionTrianglesLength = regionTriangles.length;
+		final float[] regionVertices = region.vertices;
+		final int regionVerticesLength = regionVertices.length;
+		final TextureRegion textureRegion = region.region;
+
+		Texture texture = textureRegion.texture;
+		if (texture != lastTexture)
+			switchTexture(texture);
+		else if (triangleIndex + regionTrianglesLength > triangles.length || vertexIndex + regionVerticesLength > vertices.length)
+			renderMesh();
+
+		int triangleIndex = this.triangleIndex;
+		int vertexIndex = this.vertexIndex;
+		final int startVertex = vertexIndex / Sprite.VERTEX_SIZE;
+
+		for (int i = 0; i < regionTrianglesLength; i++)
+			triangles[triangleIndex++] = (short)(regionTriangles[i] + startVertex);
+		this.triangleIndex = triangleIndex;
+
+		final float[] vertices = this.vertices;
+		final float color = this.color;
+		final float[] textureCoords = region.textureCoords;
+
+		final float worldOriginX = x + originX;
+		final float worldOriginY = y + originY;
+		final float sX = width / textureRegion.regionWidth;
+		final float sY = height / textureRegion.regionHeight;
+		final float cos = MathUtils.cosDeg(rotation);
+		final float sin = MathUtils.sinDeg(rotation);
+
+		float fx, fy;
+		for (int i = 0; i < regionVerticesLength; i += 2) {
+			fx = (regionVertices[i] * sX - originX) * scaleX;
+			fy = (regionVertices[i + 1] * sY - originY) * scaleY;
+			vertices[vertexIndex++] = cos * fx - sin * fy + worldOriginX;
+			vertices[vertexIndex++] = sin * fx + cos * fy + worldOriginY;
+			vertices[vertexIndex++] = color;
+			vertices[vertexIndex++] = textureCoords[i];
+			vertices[vertexIndex++] = textureCoords[i + 1];
+		}
+		this.vertexIndex = vertexIndex;
+	}
+
+	/** Draws the polygon using the given vertices and triangles. Each vertices must be made up of 5 elements in this order: x, y,
+	 * color, u, v. */
+	public void draw (Texture texture, float[] polygonVertices, int verticesOffset, int verticesCount, short[] polygonTriangles,
+		int trianglesOffset, int trianglesCount) {
+		if (!drawing) throw new IllegalStateException("PolygonSpriteBatch.begin must be called before draw.");
+
+		final short[] triangles = this.triangles;
+		final float[] vertices = this.vertices;
+
+		if (texture != lastTexture)
+			switchTexture(texture);
+		else if (triangleIndex + trianglesCount > triangles.length || vertexIndex + verticesCount > vertices.length) //
+			renderMesh();
+
+		int triangleIndex = this.triangleIndex;
+		final int vertexIndex = this.vertexIndex;
+		final int startVertex = vertexIndex / Sprite.VERTEX_SIZE;
+
+		for (int i = trianglesOffset, n = i + trianglesCount; i < n; i++)
+			triangles[triangleIndex++] = (short)(polygonTriangles[i] + startVertex);
+		this.triangleIndex = triangleIndex;
+
+		System.arraycopy(polygonVertices, verticesOffset, vertices, vertexIndex, verticesCount);
+		this.vertexIndex += verticesCount;
+	}
+
+	/** Causes any pending sprites to be rendered, without ending the PolygonSpriteBatch. */
+	public void flush () {
+		renderMesh();
+	}
+
+	private void renderMesh () {
+		if (vertexIndex == 0) return;
+
+		renderCalls++;
+		totalRenderCalls++;
+		int trianglesInBatch = triangleIndex;
+		if (trianglesInBatch > maxTrianglesInBatch) maxTrianglesInBatch = trianglesInBatch;
+
+		lastTexture.bind();
+		Mesh mesh = this.mesh;
+		mesh.setVertices(vertices, 0, vertexIndex);
+		mesh.setIndices(triangles, 0, triangleIndex);
+
+		if (blendingDisabled) {
+			Gdx.gl.glDisable(GL20.GL_BLEND);
+		} else {
+			Gdx.gl.glEnable(GL20.GL_BLEND);
+			if (blendSrcFunc != -1) Gdx.gl.glBlendFunc(blendSrcFunc, blendDstFunc);
+		}
+
+		if (Gdx.graphics.isGL20Available())
+			mesh.render(customShader != null ? customShader : shader, GL10.GL_TRIANGLES, 0, trianglesInBatch);
+		else
+			mesh.render(GL10.GL_TRIANGLES, 0, trianglesInBatch);
+
+		vertexIndex = 0;
+		triangleIndex = 0;
+		bufferIndex++;
+		if (bufferIndex == buffers.length) bufferIndex = 0;
+		this.mesh = buffers[bufferIndex];
+	}
+
+	/** Disables blending for drawing sprites. Does not disable blending for text rendering */
+	public void disableBlending () {
+		renderMesh();
+		blendingDisabled = true;
+	}
+
+	/** Enables blending for sprites */
+	public void enableBlending () {
+		renderMesh();
+		blendingDisabled = false;
+	}
+
+	/** Sets the blending function to be used when rendering sprites.
+	 * @param srcFunc the source function, e.g. GL11.GL_SRC_ALPHA. If set to -1, SpriteBatch won't change the blending function.
+	 * @param dstFunc the destination function, e.g. GL11.GL_ONE_MINUS_SRC_ALPHA */
+	public void setBlendFunction (int srcFunc, int dstFunc) {
+		if (blendSrcFunc == srcFunc && blendDstFunc == dstFunc) return;
+		renderMesh();
+		blendSrcFunc = srcFunc;
+		blendDstFunc = dstFunc;
+	}
+
+	/** Disposes all resources associated with this SpriteBatch */
+	public void dispose () {
+		for (int i = 0; i < buffers.length; i++)
+			buffers[i].dispose();
+		if (ownsShader && shader != null) shader.dispose();
+	}
+
+	/** Returns the current projection matrix. Changing this will result in undefined behaviour.
+	 * 
+	 * @return the currently set projection matrix */
+	public Matrix4 getProjectionMatrix () {
+		return projectionMatrix;
+	}
+
+	/** Returns the current transform matrix. Changing this will result in undefined behaviour.
+	 * 
+	 * @return the currently set transform matrix */
+	public Matrix4 getTransformMatrix () {
+		return transformMatrix;
+	}
+
+	/** Sets the projection matrix to be used by this SpriteBatch. If this is called inside a {@link #begin()}/{@link #end()} block.
+	 * the current batch is flushed to the gpu.
+	 * 
+	 * @param projection the projection matrix */
+	public void setProjectionMatrix (Matrix4 projection) {
+		if (drawing) flush();
+		projectionMatrix.set(projection);
+		if (drawing) setupMatrices();
+	}
+
+	/** Sets the transform matrix to be used by this SpriteBatch. If this is called inside a {@link #begin()}/{@link #end()} block.
+	 * the current batch is flushed to the gpu.
+	 * 
+	 * @param transform the transform matrix */
+	public void setTransformMatrix (Matrix4 transform) {
+		if (drawing) flush();
+		transformMatrix.set(transform);
+		if (drawing) setupMatrices();
+	}
+
+	private void setupMatrices () {
+		if (!Gdx.graphics.isGL20Available()) {
+			GL10 gl = Gdx.gl10;
+			gl.glMatrixMode(GL10.GL_PROJECTION);
+			gl.glLoadMatrixf(projectionMatrix.val, 0);
+			gl.glMatrixMode(GL10.GL_MODELVIEW);
+			gl.glLoadMatrixf(transformMatrix.val, 0);
+		} else {
+			combinedMatrix.set(projectionMatrix).mul(transformMatrix);
+			if (customShader != null) {
+				customShader.setUniformMatrix("u_proj", projectionMatrix);
+				customShader.setUniformMatrix("u_trans", transformMatrix);
+				customShader.setUniformMatrix("u_projTrans", combinedMatrix);
+				customShader.setUniformi("u_texture", 0);
+			} else {
+				shader.setUniformMatrix("u_projTrans", combinedMatrix);
+				shader.setUniformi("u_texture", 0);
+			}
+		}
+	}
+
+	private void switchTexture (Texture texture) {
+		renderMesh();
+		lastTexture = texture;
+	}
+
+	/** Sets the shader to be used in a GLES 2.0 environment. Vertex position attribute is called "a_position", the texture
+	 * coordinates attribute is called called "a_texCoords0", the color attribute is called "a_color". See
+	 * {@link ShaderProgram#POSITION_ATTRIBUTE}, {@link ShaderProgram#COLOR_ATTRIBUTE} and {@link ShaderProgram#TEXCOORD_ATTRIBUTE}
+	 * which gets "0" appened to indicate the use of the first texture unit. The projection matrix is uploaded via a mat4 uniform
+	 * called "u_proj", the transform matrix is uploaded via a uniform called "u_trans", the combined transform and projection
+	 * matrx is is uploaded via a mat4 uniform called "u_projTrans". The texture sampler is passed via a uniform called
+	 * "u_texture".</p>
+	 * 
+	 * Call this method with a null argument to use the default shader.</p>
+	 * 
+	 * This method will flush the batch before setting the new shader, you can call it in between {@link #begin()} and
+	 * {@link #end()}.
+	 * 
+	 * @param shader the {@link ShaderProgram} or null to use the default shader. */
+	public void setShader (ShaderProgram shader) {
+		if (drawing) {
+			flush();
+			if (customShader != null)
+				customShader.end();
+			else
+				this.shader.end();
+		}
+		customShader = shader;
+		if (drawing) {
+			if (customShader != null)
+				customShader.begin();
+			else
+				this.shader.begin();
+			setupMatrices();
+		}
+	}
+
+	/** @return whether blending for sprites is enabled */
+	public boolean isBlendingEnabled () {
+		return !blendingDisabled;
+	}
+}