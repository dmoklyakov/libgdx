--- conflicted
+++ resolved
@@ -1,385 +1,360 @@
-/*
- * Copyright 2010 Mario Zechner (contact@badlogicgames.com), Nathan Sweet (admin@esotericsoftware.com)
- * 
- * Modified by Elijah Cornell
- * 2013.01 Modified by Jaroslaw Wisniewski <j.wisniewski@appsisle.com>
- * 
- * Licensed under the Apache License, Version 2.0 (the "License"); you may not use this file except in compliance with the
- * License. You may obtain a copy of the License at
- * 
- * http://www.apache.org/licenses/LICENSE-2.0
- * 
- * Unless required by applicable law or agreed to in writing, software distributed under the License is distributed on an "AS IS"
- * BASIS, WITHOUT WARRANTIES OR CONDITIONS OF ANY KIND, either express or implied. See the License for the specific language
- * governing permissions and limitations under the License.
- */
-
-
-package com.badlogic.gdx.backends.android;
-
-import java.lang.reflect.Method;
-import java.util.ArrayList;
-import java.util.List;
-
-import android.app.Activity;
-import android.content.Context;
-import android.content.res.Configuration;
-import android.opengl.GLSurfaceView;
-import android.os.Build;
-import android.os.Bundle;
-import android.os.Debug;
-import android.os.Handler;
-import android.service.wallpaper.WallpaperService;
-import android.service.wallpaper.WallpaperService.Engine;
-import android.util.Log;
-import android.view.View;
-import android.view.WindowManager;
-import android.widget.FrameLayout.LayoutParams;
-
-import com.badlogic.gdx.Application;
-import com.badlogic.gdx.ApplicationListener;
-import com.badlogic.gdx.Audio;
-import com.badlogic.gdx.Files;
-import com.badlogic.gdx.Gdx;
-import com.badlogic.gdx.Graphics;
-import com.badlogic.gdx.Input;
-import com.badlogic.gdx.LifecycleListener;
-import com.badlogic.gdx.Net;
-import com.badlogic.gdx.Preferences;
-import com.badlogic.gdx.Application.ApplicationType;
-import com.badlogic.gdx.backends.android.surfaceview.FillResolutionStrategy;
-import com.badlogic.gdx.backends.android.surfaceview.GLBaseSurfaceViewLW;
-import com.badlogic.gdx.backends.android.surfaceview.GLSurfaceView20;
-import com.badlogic.gdx.backends.android.surfaceview.GLSurfaceView20LW;
-import com.badlogic.gdx.backends.android.surfaceview.GLSurfaceViewCupcake;
-import com.badlogic.gdx.graphics.GL10;
-import com.badlogic.gdx.graphics.GL11;
-import com.badlogic.gdx.utils.Array;
-import com.badlogic.gdx.utils.Clipboard;
-import com.badlogic.gdx.utils.GdxNativesLoader;
-
-/**
- * An implementation of the {@link Application} interface to be used with an
- * AndroidLiveWallpaperService. Not directly constructable, instead the
- * {@link AndroidLiveWallpaperService} will create this class internally.
- * 
- * @author mzechner
- */
-public class AndroidLiveWallpaper implements Application {
-	static {
-		GdxNativesLoader.load();
-	}
-	
-	protected AndroidLiveWallpaperService service;
-
-	protected AndroidGraphicsLiveWallpaper graphics;
-	protected AndroidInput input;
-	protected AndroidAudio audio;
-	protected AndroidFiles files;
-	protected AndroidNet net;
-	protected ApplicationListener listener;
-	protected boolean firstResume = true;
-	protected final Array<Runnable> runnables = new Array<Runnable>();
-	protected final Array<Runnable> executedRunnables = new Array<Runnable>();
-	protected final Array<LifecycleListener> lifecycleListeners = new Array<LifecycleListener>();
-	protected int logLevel = LOG_INFO;
-
-	public AndroidLiveWallpaper(AndroidLiveWallpaperService service) {
-		this.service = service;
-	}
-	
-	public void initialize(ApplicationListener listener, AndroidApplicationConfiguration config) {
-		graphics = new AndroidGraphicsLiveWallpaper(this, config, config.resolutionStrategy==null?new FillResolutionStrategy():config.resolutionStrategy);
-		
-		// factory in use, but note: AndroidInputFactory causes exceptions when obfuscated: java.lang.RuntimeException: Couldn't construct AndroidInput, this should never happen, proguard deletes constructor used only by reflection
-		input = AndroidInputFactory.newAndroidInput(this, this.getService(), graphics.view, config);
-		//input = new AndroidInput(this, this.getService(), null, config);
-
-		audio = new AndroidAudio(this.getService(), config);
-		
-		// added initialization of android local storage: /data/data/<app package>/files/
-		files = new AndroidFiles(this.getService().getAssets(), this.getService().getFilesDir().getAbsolutePath());
-<<<<<<< HEAD
-		net = new AndroidNet(null);
-		this.listener = listener;
-		
-		Gdx.app = this;
-		Gdx.input = this.getInput();
-		Gdx.audio = this.getAudio();
-		Gdx.files = this.getFiles();
-		Gdx.net = this.getNet();
-		Gdx.graphics = this.getGraphics();
-=======
-		
-		this.listener = listener;
-		
-		Gdx.app = this;
-		Gdx.input = input;
-		Gdx.audio = audio;
-		Gdx.files = files;
-		Gdx.graphics = graphics;
->>>>>>> de8d0c0a
-	}
-
-	public void onPause() {
-		if (AndroidLiveWallpaperService.DEBUG) Log.d(AndroidLiveWallpaperService.TAG, " > AndroidLiveWallpaper - onPause()");
-
-		// IMPORTANT!
-		// jw: graphics.pause is never called, graphics.pause works on most devices but not on all.. 
-		// for example on Samsung Galaxy Tab (GT-P6800) on android 4.0.4 invoking graphics.pause causes "Fatal Signal 11" 
-		// near mEglHelper.swap() in GLSurfaceView while processing next onPause event.
-		// See related issue: 
-		// http://code.google.com/p/libgdx/issues/detail?id=541
-		// the problem with graphics.pause occurs while using OpenGL 2.0 and original GLSurfaceView while rotating device in lwp preview
-		// in my opinion it is a bug of android not libgdx, even example Cubic live wallpaper from
-		// Android SDK crashes on affected devices.......... and on some configurations of android emulator too.
-		// 
-		// My wallpaper was rejected on Samsung Apps because of this issue, so I decided to disable graphics.pause.. 
-		// also I moved audio lifecycle methods from AndroidGraphicsLiveWallpaper into this class
-		
-		//graphics.pause();
-		//if (AndroidLiveWallpaperService.DEBUG) Log.d(AndroidLiveWallpaperService.TAG, " > AndroidLiveWallpaper - onPause() application paused!");
-		audio.pause();
-
-		input.unregisterSensorListeners();
-		
-		if (graphics != null && graphics.view != null) {
-			if (graphics.view instanceof GLSurfaceViewCupcake) ((GLSurfaceViewCupcake)graphics.view).onPause();
-			else if (graphics.view instanceof android.opengl.GLSurfaceView) ((android.opengl.GLSurfaceView)graphics.view).onPause();
-			else throw new RuntimeException("unimplemented");
-		}
-		
-		if (AndroidLiveWallpaperService.DEBUG) Log.d(AndroidLiveWallpaperService.TAG, " > AndroidLiveWallpaper - onPause() done!");
-	}
-
-	public void onResume() {
-		Gdx.app = this;
-<<<<<<< HEAD
-		Gdx.input = this.getInput();
-		Gdx.audio = this.getAudio();
-		Gdx.files = this.getFiles();
-		Gdx.net = this.getNet();
-		Gdx.graphics = this.getGraphics();
-=======
-		Gdx.input = input;
-		Gdx.audio = audio;
-		Gdx.files = files;
-		Gdx.graphics = graphics;
->>>>>>> de8d0c0a
-
-		input.registerSensorListeners();
-		
-		// FIXME restore conditional execution if lifecycle errors will occur when GLSurfaceView used. 
-		// GLSurfaceView is guaranteed to work with this condition on, but GLSurfaceViewCupcake requires it off,
-		// so I disabled it.
-		//if (!firstResume)	// mentioned condition
-		if (graphics != null && graphics.view != null) {
-			if (graphics.view instanceof GLSurfaceViewCupcake) ((GLSurfaceViewCupcake)graphics.view).onResume();
-			else if (graphics.view instanceof android.opengl.GLSurfaceView) ((android.opengl.GLSurfaceView)graphics.view).onResume();
-			else throw new RuntimeException("unimplemented");
-		}
-		
-		if (!firstResume)
-		{
-			audio.resume();
-			graphics.resume();
-		}
-		else
-			firstResume = false;
-	}
-	
-	public void onDestroy() {
-
-		// it is too late to call graphics.destroy - it needs live gl GLThread and gl context, otherwise it will cause of deadlock
-		//if (graphics != null) {
-		//	graphics.clearManagedCaches();
-		//	graphics.destroy();
-		//}
-		
-		// so we do what we can..
-		if (graphics != null)
-		{
-			// not necessary - already called in AndroidLiveWallpaperService.onDeepPauseApplication
-			// app.graphics.clearManagedCaches();
-			
-			// kill the GLThread managed by GLSurfaceView (only for GLSurfaceView because GLSurffaceViewCupcake stops thread in onPause events - which is not as easy and safe for GLSurfaceView)
-			if (graphics.view != null && (graphics.view instanceof GLSurfaceView))
-			{
-				GLSurfaceView glSurfaceView = (GLSurfaceView)graphics.view;
-				try {
-					Method method = null;
-					for (Method m : glSurfaceView.getClass().getMethods()) 
-					{
-						if (m.getName().equals("onDestroy"))	// implemented in AndroidGraphicsLiveWallpaper, redirects to onDetachedFromWindow - which stops GLThread by calling mGLThread.requestExitAndWait()
-						{
-							method = m;
-							break;
-						}
-					}
-					
-					if (method != null)
-					{
-						method.invoke(glSurfaceView);
-						if (AndroidLiveWallpaperService.DEBUG) Log.d(AndroidLiveWallpaperService.TAG, " > AndroidLiveWallpaper - onDestroy() stopped GLThread managed by GLSurfaceView");
-					}
-					else
-						throw new Exception("method not found!");
-				} 
-				catch (Throwable t)
-				{
-					// error while scheduling exit of GLThread, GLThread will remain live and wallpaper service wouldn't be able to shutdown completely
-					Log.e(AndroidLiveWallpaperService.TAG, "failed to destroy GLSurfaceView's thread! GLSurfaceView.onDetachedFromWindow impl changed since API lvl 16!");
-					t.printStackTrace();
-				}
-			}
-		}
-		
-		if (audio != null)
-		{
-			// dispose audio and free native resources, mandatory since graphics.pause is never called in live wallpaper
-			audio.dispose();
-		}
-	}
-
-	public WindowManager getWindowManager() {
-		return service.getWindowManager();
-	}
-	
-	public AndroidLiveWallpaperService getService() {
-		return service;
-	}
-
-	/** @deprecated Use {@link #getApplicationListener()} instead */
-	public ApplicationListener getListener() {
-		return listener;
-	}
-
-	public ApplicationListener getApplicationListener() {
-		return listener;
-	}
-	
-	@Override 
-	public void postRunnable (Runnable runnable) {
-		synchronized(runnables) {
-			runnables.add(runnable);
-		}
-	}
-	
-	@Override
-	public Audio getAudio () {
-		return audio;
-	}
-
-	@Override
-	public Files getFiles () {
-		return files;
-	}
-
-	@Override
-	public Graphics getGraphics () {
-		return graphics;
-	}
-
-	@Override
-	public Input getInput () {
-		return input;
-	}
-	
-	@Override
-	public Net getNet () {
-		return net;
-	}
-
-	@Override
-	public ApplicationType getType () {
-		return ApplicationType.Android;
-	}
-
-	@Override
-	public int getVersion () {
-		return Integer.parseInt(android.os.Build.VERSION.SDK);
-	}
-
-	@Override
-	public long getJavaHeap () {
-		return Runtime.getRuntime().totalMemory() - Runtime.getRuntime().freeMemory();
-	}
-
-	@Override
-	public long getNativeHeap () {
-		return Debug.getNativeHeapAllocatedSize();
-	}
-
-	@Override
-	public Preferences getPreferences (String name) {
-		return new AndroidPreferences(service.getSharedPreferences(name, Context.MODE_PRIVATE));
-	}
-
-	AndroidClipboard clipboard;
-	
-	@Override
-	public Clipboard getClipboard() {
-		if (clipboard == null) {
-			clipboard = new AndroidClipboard(service);
-		}
-		return clipboard;
-	}
-	
-	@Override
-	public void debug (String tag, String message) {
-		if (logLevel >= LOG_DEBUG) {
-			Log.d(tag, message);
-		}
-	}
-
-	@Override
-	public void debug (String tag, String message, Throwable exception) {
-		if (logLevel >= LOG_DEBUG) {
-			Log.d(tag, message, exception);
-		}
-	}
-
-	@Override
-	public void log (String tag, String message) {
-		if (logLevel >= LOG_INFO) Log.i(tag, message);
-	}
-
-	@Override
-	public void log (String tag, String message, Exception exception) {
-		if (logLevel >= LOG_INFO) Log.i(tag, message, exception);
-	}
-
-	@Override
-	public void error (String tag, String message) {
-		if (logLevel >= LOG_ERROR) Log.e(tag, message);
-	}
-
-	@Override
-	public void error (String tag, String message, Throwable exception) {
-		if (logLevel >= LOG_ERROR) Log.e(tag, message, exception);
-	}
-
-	@Override
-	public void setLogLevel (int logLevel) {
-		this.logLevel = logLevel;
-	}
-
-	@Override
-	public void exit () {
-		// no-op
-	}
-	
-	@Override
-	public void addLifecycleListener (LifecycleListener listener) {
-		synchronized(lifecycleListeners) {
-			lifecycleListeners.add(listener);
-		}
-	}
-
-	@Override
-	public void removeLifecycleListener (LifecycleListener listener) {
-		synchronized(lifecycleListeners) {
-			lifecycleListeners.removeValue(listener, true);
-		}		
-	}
-}
+/*
+ * Copyright 2010 Mario Zechner (contact@badlogicgames.com), Nathan Sweet (admin@esotericsoftware.com)
+ * 
+ * Modified by Elijah Cornell
+ * 2013.01 Modified by Jaroslaw Wisniewski <j.wisniewski@appsisle.com>
+ * 
+ * Licensed under the Apache License, Version 2.0 (the "License"); you may not use this file except in compliance with the
+ * License. You may obtain a copy of the License at
+ * 
+ * http://www.apache.org/licenses/LICENSE-2.0
+ * 
+ * Unless required by applicable law or agreed to in writing, software distributed under the License is distributed on an "AS IS"
+ * BASIS, WITHOUT WARRANTIES OR CONDITIONS OF ANY KIND, either express or implied. See the License for the specific language
+ * governing permissions and limitations under the License.
+ */
+
+
+package com.badlogic.gdx.backends.android;
+
+import java.lang.reflect.Method;
+import java.util.ArrayList;
+import java.util.List;
+
+import android.app.Activity;
+import android.content.Context;
+import android.content.res.Configuration;
+import android.opengl.GLSurfaceView;
+import android.os.Build;
+import android.os.Bundle;
+import android.os.Debug;
+import android.os.Handler;
+import android.service.wallpaper.WallpaperService;
+import android.service.wallpaper.WallpaperService.Engine;
+import android.util.Log;
+import android.view.View;
+import android.view.WindowManager;
+import android.widget.FrameLayout.LayoutParams;
+
+import com.badlogic.gdx.Application;
+import com.badlogic.gdx.ApplicationListener;
+import com.badlogic.gdx.Audio;
+import com.badlogic.gdx.Files;
+import com.badlogic.gdx.Gdx;
+import com.badlogic.gdx.Graphics;
+import com.badlogic.gdx.Input;
+import com.badlogic.gdx.LifecycleListener;
+import com.badlogic.gdx.Net;
+import com.badlogic.gdx.Preferences;
+import com.badlogic.gdx.Application.ApplicationType;
+import com.badlogic.gdx.backends.android.surfaceview.FillResolutionStrategy;
+import com.badlogic.gdx.backends.android.surfaceview.GLBaseSurfaceViewLW;
+import com.badlogic.gdx.backends.android.surfaceview.GLSurfaceView20;
+import com.badlogic.gdx.backends.android.surfaceview.GLSurfaceView20LW;
+import com.badlogic.gdx.backends.android.surfaceview.GLSurfaceViewCupcake;
+import com.badlogic.gdx.graphics.GL10;
+import com.badlogic.gdx.graphics.GL11;
+import com.badlogic.gdx.utils.Array;
+import com.badlogic.gdx.utils.Clipboard;
+import com.badlogic.gdx.utils.GdxNativesLoader;
+
+/**
+ * An implementation of the {@link Application} interface to be used with an
+ * AndroidLiveWallpaperService. Not directly constructable, instead the
+ * {@link AndroidLiveWallpaperService} will create this class internally.
+ * 
+ * @author mzechner
+ */
+public class AndroidLiveWallpaper implements Application {
+	static {
+		GdxNativesLoader.load();
+	}
+	
+	protected AndroidLiveWallpaperService service;
+
+	protected AndroidGraphicsLiveWallpaper graphics;
+	protected AndroidInput input;
+	protected AndroidAudio audio;
+	protected AndroidFiles files;
+	protected AndroidNet net;
+	protected ApplicationListener listener;
+	protected boolean firstResume = true;
+	protected final Array<Runnable> runnables = new Array<Runnable>();
+	protected final Array<Runnable> executedRunnables = new Array<Runnable>();
+	protected final Array<LifecycleListener> lifecycleListeners = new Array<LifecycleListener>();
+	protected int logLevel = LOG_INFO;
+
+	public AndroidLiveWallpaper(AndroidLiveWallpaperService service) {
+		this.service = service;
+	}
+	
+	public void initialize(ApplicationListener listener, AndroidApplicationConfiguration config) {
+		graphics = new AndroidGraphicsLiveWallpaper(this, config, config.resolutionStrategy==null?new FillResolutionStrategy():config.resolutionStrategy);
+		
+		// factory in use, but note: AndroidInputFactory causes exceptions when obfuscated: java.lang.RuntimeException: Couldn't construct AndroidInput, this should never happen, proguard deletes constructor used only by reflection
+		input = AndroidInputFactory.newAndroidInput(this, this.getService(), graphics.view, config);
+		//input = new AndroidInput(this, this.getService(), null, config);
+
+		audio = new AndroidAudio(this.getService(), config);
+		
+		// added initialization of android local storage: /data/data/<app package>/files/
+		files = new AndroidFiles(this.getService().getAssets(), this.getService().getFilesDir().getAbsolutePath());
+		
+		this.listener = listener;
+		
+		Gdx.app = this;
+		Gdx.input = input;
+		Gdx.audio = audio;
+		Gdx.files = files;
+		Gdx.graphics = graphics;
+	}
+
+	public void onPause() {
+		if (AndroidLiveWallpaperService.DEBUG) Log.d(AndroidLiveWallpaperService.TAG, " > AndroidLiveWallpaper - onPause()");
+
+		// IMPORTANT!
+		// jw: graphics.pause is never called, graphics.pause works on most devices but not on all.. 
+		// for example on Samsung Galaxy Tab (GT-P6800) on android 4.0.4 invoking graphics.pause causes "Fatal Signal 11" 
+		// near mEglHelper.swap() in GLSurfaceView while processing next onPause event.
+		// See related issue: 
+		// http://code.google.com/p/libgdx/issues/detail?id=541
+		// the problem with graphics.pause occurs while using OpenGL 2.0 and original GLSurfaceView while rotating device in lwp preview
+		// in my opinion it is a bug of android not libgdx, even example Cubic live wallpaper from
+		// Android SDK crashes on affected devices.......... and on some configurations of android emulator too.
+		// 
+		// My wallpaper was rejected on Samsung Apps because of this issue, so I decided to disable graphics.pause.. 
+		// also I moved audio lifecycle methods from AndroidGraphicsLiveWallpaper into this class
+		
+		//graphics.pause();
+		//if (AndroidLiveWallpaperService.DEBUG) Log.d(AndroidLiveWallpaperService.TAG, " > AndroidLiveWallpaper - onPause() application paused!");
+		audio.pause();
+
+		input.unregisterSensorListeners();
+		
+		if (graphics != null && graphics.view != null) {
+			if (graphics.view instanceof GLSurfaceViewCupcake) ((GLSurfaceViewCupcake)graphics.view).onPause();
+			else if (graphics.view instanceof android.opengl.GLSurfaceView) ((android.opengl.GLSurfaceView)graphics.view).onPause();
+			else throw new RuntimeException("unimplemented");
+		}
+		
+		if (AndroidLiveWallpaperService.DEBUG) Log.d(AndroidLiveWallpaperService.TAG, " > AndroidLiveWallpaper - onPause() done!");
+	}
+
+	public void onResume() {
+		Gdx.app = this;
+		Gdx.input = input;
+		Gdx.audio = audio;
+		Gdx.files = files;
+		Gdx.graphics = graphics;
+
+		input.registerSensorListeners();
+		
+		// FIXME restore conditional execution if lifecycle errors will occur when GLSurfaceView used. 
+		// GLSurfaceView is guaranteed to work with this condition on, but GLSurfaceViewCupcake requires it off,
+		// so I disabled it.
+		//if (!firstResume)	// mentioned condition
+		if (graphics != null && graphics.view != null) {
+			if (graphics.view instanceof GLSurfaceViewCupcake) ((GLSurfaceViewCupcake)graphics.view).onResume();
+			else if (graphics.view instanceof android.opengl.GLSurfaceView) ((android.opengl.GLSurfaceView)graphics.view).onResume();
+			else throw new RuntimeException("unimplemented");
+		}
+		
+		if (!firstResume)
+		{
+			audio.resume();
+			graphics.resume();
+		}
+		else
+			firstResume = false;
+	}
+	
+	public void onDestroy() {
+
+		// it is too late to call graphics.destroy - it needs live gl GLThread and gl context, otherwise it will cause of deadlock
+		//if (graphics != null) {
+		//	graphics.clearManagedCaches();
+		//	graphics.destroy();
+		//}
+		
+		// so we do what we can..
+		if (graphics != null)
+		{
+			// not necessary - already called in AndroidLiveWallpaperService.onDeepPauseApplication
+			// app.graphics.clearManagedCaches();
+			
+			// kill the GLThread managed by GLSurfaceView (only for GLSurfaceView because GLSurffaceViewCupcake stops thread in onPause events - which is not as easy and safe for GLSurfaceView)
+			if (graphics.view != null && (graphics.view instanceof GLSurfaceView))
+			{
+				GLSurfaceView glSurfaceView = (GLSurfaceView)graphics.view;
+				try {
+					Method method = null;
+					for (Method m : glSurfaceView.getClass().getMethods()) 
+					{
+						if (m.getName().equals("onDestroy"))	// implemented in AndroidGraphicsLiveWallpaper, redirects to onDetachedFromWindow - which stops GLThread by calling mGLThread.requestExitAndWait()
+						{
+							method = m;
+							break;
+						}
+					}
+					
+					if (method != null)
+					{
+						method.invoke(glSurfaceView);
+						if (AndroidLiveWallpaperService.DEBUG) Log.d(AndroidLiveWallpaperService.TAG, " > AndroidLiveWallpaper - onDestroy() stopped GLThread managed by GLSurfaceView");
+					}
+					else
+						throw new Exception("method not found!");
+				} 
+				catch (Throwable t)
+				{
+					// error while scheduling exit of GLThread, GLThread will remain live and wallpaper service wouldn't be able to shutdown completely
+					Log.e(AndroidLiveWallpaperService.TAG, "failed to destroy GLSurfaceView's thread! GLSurfaceView.onDetachedFromWindow impl changed since API lvl 16!");
+					t.printStackTrace();
+				}
+			}
+		}
+		
+		if (audio != null)
+		{
+			// dispose audio and free native resources, mandatory since graphics.pause is never called in live wallpaper
+			audio.dispose();
+		}
+	}
+
+	public WindowManager getWindowManager() {
+		return service.getWindowManager();
+	}
+	
+	public AndroidLiveWallpaperService getService() {
+		return service;
+	}
+
+	public ApplicationListener getListener() {
+		return listener;
+	}
+
+	@Override 
+	public void postRunnable (Runnable runnable) {
+		synchronized(runnables) {
+			runnables.add(runnable);
+		}
+	}
+	
+	@Override
+	public Audio getAudio () {
+		return audio;
+	}
+
+	@Override
+	public Files getFiles () {
+		return files;
+	}
+
+	@Override
+	public Graphics getGraphics () {
+		return graphics;
+	}
+
+	@Override
+	public Input getInput () {
+		return input;
+	}
+	
+	@Override
+	public Net getNet () {
+		return net;
+	}
+
+	@Override
+	public ApplicationType getType () {
+		return ApplicationType.Android;
+	}
+
+	@Override
+	public int getVersion () {
+		return Integer.parseInt(android.os.Build.VERSION.SDK);
+	}
+
+	@Override
+	public long getJavaHeap () {
+		return Runtime.getRuntime().totalMemory() - Runtime.getRuntime().freeMemory();
+	}
+
+	@Override
+	public long getNativeHeap () {
+		return Debug.getNativeHeapAllocatedSize();
+	}
+
+	@Override
+	public Preferences getPreferences (String name) {
+		return new AndroidPreferences(service.getSharedPreferences(name, Context.MODE_PRIVATE));
+	}
+
+	AndroidClipboard clipboard;
+	
+	@Override
+	public Clipboard getClipboard() {
+		if (clipboard == null) {
+			clipboard = new AndroidClipboard(service);
+		}
+		return clipboard;
+	}
+	
+	@Override
+	public void debug (String tag, String message) {
+		if (logLevel >= LOG_DEBUG) {
+			Log.d(tag, message);
+		}
+	}
+
+	@Override
+	public void debug (String tag, String message, Throwable exception) {
+		if (logLevel >= LOG_DEBUG) {
+			Log.d(tag, message, exception);
+		}
+	}
+
+	@Override
+	public void log (String tag, String message) {
+		if (logLevel >= LOG_INFO) Log.i(tag, message);
+	}
+
+	@Override
+	public void log (String tag, String message, Exception exception) {
+		if (logLevel >= LOG_INFO) Log.i(tag, message, exception);
+	}
+
+	@Override
+	public void error (String tag, String message) {
+		if (logLevel >= LOG_ERROR) Log.e(tag, message);
+	}
+
+	@Override
+	public void error (String tag, String message, Throwable exception) {
+		if (logLevel >= LOG_ERROR) Log.e(tag, message, exception);
+	}
+
+	@Override
+	public void setLogLevel (int logLevel) {
+		this.logLevel = logLevel;
+	}
+
+	@Override
+	public void exit () {
+		// no-op
+	}
+	
+	@Override
+	public void addLifecycleListener (LifecycleListener listener) {
+		synchronized(lifecycleListeners) {
+			lifecycleListeners.add(listener);
+		}
+	}
+
+	@Override
+	public void removeLifecycleListener (LifecycleListener listener) {
+		synchronized(lifecycleListeners) {
+			lifecycleListeners.removeValue(listener, true);
+		}		
+	}
+}