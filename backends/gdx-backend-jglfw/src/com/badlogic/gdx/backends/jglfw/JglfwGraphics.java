--- conflicted
+++ resolved
@@ -203,50 +203,17 @@
 	}
 
 	public boolean setDisplayMode (DisplayMode displayMode) {
-<<<<<<< HEAD
 		if (displayMode.bitsPerPixel != 0) glfwWindowHint(GLFW_DEPTH_BITS, displayMode.bitsPerPixel);
 		if (displayMode.bitsPerPixel != 0 || config.fullscreen)
 			return createWindow(displayMode.width, displayMode.height, config.fullscreen);
 
-=======
->>>>>>> 616d65fc
 		glfwSetWindowSize(window, displayMode.width, displayMode.height);
 		return true;
 	}
 
 	public boolean setDisplayMode (int width, int height, boolean fullscreen) {
-<<<<<<< HEAD
 		if (window == 0 || fullscreen != config.fullscreen || config.fullscreen) return createWindow(width, height, fullscreen);
 
-=======
-		// FIXME shouldn't this check against Graphics.fullscreen instead of config.fullscreen?
-		if (window == 0 || fullscreen != config.fullscreen) {
-			long fullscreenMonitor = 0;
-			if (fullscreen) {
-				long[] monitors = glfwGetMonitors();
-				if (monitors.length > 0)
-					fullscreenMonitor = fullscreenMonitorIndex < monitors.length ? monitors[fullscreenMonitorIndex] : 0;
-			}
-
-			// need to set the window hints every time we create a window, glfwCreateWindow resets them.
-			glfwWindowHint(GLFW_RESIZABLE, config.resizable ? 1 : 0);
-			glfwWindowHint(GLFW_RED_BITS, config.r);
-			glfwWindowHint(GLFW_GREEN_BITS, config.g);
-			glfwWindowHint(GLFW_BLUE_BITS, config.b);
-			glfwWindowHint(GLFW_ALPHA_BITS, config.a);
-			glfwWindowHint(GLFW_DEPTH_BITS, config.depth);
-			glfwWindowHint(GLFW_STENCIL_BITS, config.stencil);
-			glfwWindowHint(GLFW_SAMPLES, config.samples);
-
-			// share old window if any, so context service
-			long window = glfwCreateWindow(config.width, config.height, config.title, fullscreenMonitor, this.window);
-			if (window == 0) return false;
-			if (this.window != 0) glfwDestroyWindow(window);
-			glfwMakeContextCurrent(window);
-			this.window = window;
-			return true;
-		}
->>>>>>> 616d65fc
 		glfwSetWindowSize(window, width, height);
 		return true;
 	}
@@ -280,7 +247,7 @@
 	}
 
 	public void setTitle (String title) {
-		if(title == null) glfwSetWindowTitle(window, "");
+		if (title == null) glfwSetWindowTitle(window, "");
 		glfwSetWindowTitle(window, title);
 		config.title = title;
 	}
