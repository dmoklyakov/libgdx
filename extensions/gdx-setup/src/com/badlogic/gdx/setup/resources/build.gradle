buildscript {

    ext.gdxVersion = "1.0-SNAPSHOT"

    repositories {
        maven {
            url 'https://github.com/steffenschaefer/gwt-gradle-plugin/raw/maven-repo/'
        }
        mavenCentral()
    }

    dependencies {
        classpath 'de.richsource.gradle.plugins:gwt-gradle-plugin:0.2'
        classpath 'com.android.tools.build:gradle:0.7.3+'
<<<<<<< HEAD
        classpath 'com.github.jtakakura:gradle-robovm-plugin:0.0.4'
=======
        classpath 'com.github.jtakakura:gradle-robovm-plugin:0.0.2'
        classpath "com.badlogicgames.gdx:gdx-tools:$gdxVersion"
>>>>>>> b4313879
    }
}

allprojects {
    apply plugin: "eclipse"
    apply plugin: "idea"
    
    version = "1.0"
    ext.appName = "%APP_NAME%"

    // Uncomment line below with proper parameters to pass to TexturePacker
    // and TexturePacker will be invoked automagically whenever the target
    // "texurePacker" is invoked, e.g. "./gradlew texturePacker desktop:run"

    // ext.texturePacker = ['images', 'android/assets/data', 'gamegdx']
    
    repositories {
        mavenCentral()
        maven { url "https://oss.sonatype.org/content/repositories/snapshots/" }
        mavenLocal();
    }
}

project(":core") {
    apply plugin: "java"
    
    dependencies {
        compile "com.badlogicgames.gdx:gdx:$gdxVersion"
    }
}

project(":desktop") {
    apply plugin: "java"
    apply plugin: "application"
    
    dependencies {
        compile project(":core")
        compile "com.badlogicgames.gdx:gdx-backend-lwjgl:$gdxVersion"
        compile "com.badlogicgames.gdx:gdx-platform:$gdxVersion:natives-desktop"
    }
}

project(":android") {
    apply plugin: "android"

    configurations { natives }

    dependencies {
        compile project(":core")
        compile "com.badlogicgames.gdx:gdx-backend-android:$gdxVersion"        
        natives "com.badlogicgames.gdx:gdx-platform:$gdxVersion:natives-armeabi"
        natives "com.badlogicgames.gdx:gdx-platform:$gdxVersion:natives-armeabi-v7a"
    }
}

project(":gwt") {
    apply plugin: "gwt"
    apply plugin: "war"
    webAppDirName = 'webapp'

    dependencies {
        compile project(":core")
        compile "com.badlogicgames.gdx:gdx-backend-gwt:$gdxVersion"
        compile "com.badlogicgames.gdx:gdx:$gdxVersion:sources"
        compile "com.badlogicgames.gdx:gdx-backend-gwt:$gdxVersion:sources"
    }

    gwt {
        gwtVersion='2.5.0' // Should match the gwt version used for building the gwt backend
        maxHeapSize="1G" // Default 256m is not enough for gwt compiler. GWT is HUNGRY
        minHeapSize="1G"

        src = files(file("src/")) // Needs to be in front of "modules" below.
        modules '%PACKAGE%.GdxDefinition'

        compiler {
            strict = true;
            enableClosureCompiler = true;
            disableClassMetadata = true;
            disableCastChecking = true;
        }
    }
}

project(":ios") {
    apply plugin: 'java'
    apply plugin: 'robovm'

    ext {
        mainClassName = "%PACKAGE%.IOSLauncher"
        roboVMVersion = "0.0.9"
    }

    task wrapper(type: Wrapper) {
        gradleVersion = '1.9'
    }

    configurations { natives }

    dependencies {
        compile "org.robovm:robovm-rt:${roboVMVersion}"
        compile "org.robovm:robovm-cocoatouch:${roboVMVersion}"
        compile project(":core")
        compile "com.badlogicgames.gdx:gdx-backend-robovm:$gdxVersion"
        compile "com.badlogicgames.gdx:gdx-platform:$gdxVersion:natives-ios"
        natives "com.badlogicgames.gdx:gdx-platform:$gdxVersion:natives-ios"
    }
}


tasks.eclipse.doLast {
	delete ".project"
}<|MERGE_RESOLUTION|>--- conflicted
+++ resolved
@@ -12,12 +12,8 @@
     dependencies {
         classpath 'de.richsource.gradle.plugins:gwt-gradle-plugin:0.2'
         classpath 'com.android.tools.build:gradle:0.7.3+'
-<<<<<<< HEAD
         classpath 'com.github.jtakakura:gradle-robovm-plugin:0.0.4'
-=======
-        classpath 'com.github.jtakakura:gradle-robovm-plugin:0.0.2'
         classpath "com.badlogicgames.gdx:gdx-tools:$gdxVersion"
->>>>>>> b4313879
     }
 }
 
