[1.9.3]
- API Addition: Gdx.graphics.setUndecorated/setResizable API added to Graphics https://github.com/libgdx/libgdx/pull/3847
- API Addition: Gdx.graphics.getGLVersion(), grab the GL version and implementation type. https://github.com/libgdx/libgdx/pull/3788
- API Change: Lwjgl3WindowListener -> filesDropped(String[] files) adds drag'n drop support for the lwjgl3 backend
- Added isComplete() to ParticleEffect to make it easier to know when all the emitters are done, behaves the same as in the 2D API.
- API Change: renamed Lwjgl3WindowListener.windowIsClosing() to closeRequested() to better communicate its intent.
- Add IndexData.updateIndices method to increase performance when used with IndexBufferObjectSubData. 
- Added FlushablePool

[1.9.2]
- Added TextureArray wrapper see https://github.com/libgdx/libgdx/pull/3807
- Fixed bug in AndroidGL20.cpp which cast a pointer to a 32-bit int. Crash on 64-bit ARM, but only for a specific code path and address...
- Fixed multiple controllers registering on same index with LWJGL3, see https://github.com/libgdx/libgdx/issues/3774

[1.9.1]
- API Change: Override GwtApplication#createApplicationListener() to create your ApplicationListener
  on GWT, overriding GwtApplication#getApplicationListener() isn't needed anymore, see https://github.com/libgdx/libgdx/issues/3628
- Fixed ARM64 and x86_64 binaries for Android

[1.9.0]
- API Change: Lwjgl3ApplicationConfiguration#setBackbufferConfig -> setBackBufferConfig
- Fixed HexagonalTiledMapRenderer, see https://github.com/libgdx/libgdx/pull/3654
- Added support for locking the screen orientation in GWT, see https://github.com/libgdx/libgdx/pull/3633
- Added Gdx-Kiwi and gdx-lml to extensions, see https://github.com/libgdx/libgdx/pull/3597
- Added Gyroscope support in Input, implemented for Android, see https://github.com/libgdx/libgdx/pull/3594
- Fixed touch mapping on iOS, see https://github.com/libgdx/libgdx/pull/3590
- Added orientation to Box2D Transform class, see https://github.com/libgdx/libgdx/pull/3308
- Added system cursors to GWT, fix 'Ibeam' system cursor not working on LWJGL3.
- Added experimental AndroidApplicationConfiguration#useGL30 and IOSApplicationConfiguration#useGL30 for testing OpenGL ES 3.0 support on mobile devices, do not use in production.
- Fix broken kerning for FreeType fonts, see https://github.com/libgdx/libgdx/pull/3756
<<<<<<< HEAD
- Added ARM64 and x86_64 binaries for Android
=======
- API Addition: FreeTypeFontParameter has an additional field for tweaking hinting, see https://github.com/libgdx/libgdx/pull/3757
>>>>>>> 13c33cdd

[1.8.0]
- API Change: Rewrote FreeType shadow rendering (much better).
- Added spaceX/Y to FreeType fonts.
- Higher quality FreeType font rendering.
- Hiero updated to v5, now with FreeType support and other new features!
- GlyphLayout now allocates much, much less memory when processing long text that wraps.
- Added LWJGL 3 backend, see https://github.com/libgdx/libgdx/issues/3673 for more info.
- Added Graphics#getBackBufferWidth and Graphics#getBackBufferHeight for HDPI handling
- API Change: Added HdpiUtils. Instead of calling GL20#glViewport and GL20#glScissor yourself
  please use HdpiUtils instead. It will ensure that you handle HDPI monitors correctly when
  using those OpenGL functions. On HDPI monitors, the size reported by Gdx.graphics 
  getWidth/getHeight is in logical coordinates as dictated by the operating system, usually half
  the HDPI resolution. The OpenGL drawing surface works in backbuffer coordinates at the full
  HDPI resolution. If you pass logical coordinates to glViewport and glScissor, you only 
  affect a quarter of the real backbuffer size. Use HdpiUtils instead, it will do the right thing, while letting you continue to work in logical (aka returned by Gdx.graphics.getWidth/getHeight) coordinates.
- API Change: Graphis#getDesktopDisplayMode() has been renamed to Graphics#getDisplayMode() and
  returns the current display mode of the monitor the window is shown on (primary monitor on
  all backends except LWJGL3, which supports real multi-monitor setups).
- API Change: Graphics#getDisplayModes() return the display modes of the monitor the monitor
  the window is shown on (primary monitor on all backends except LWJGL3 which supports real
  multi-monitor setups).
- API Change: Graphics#setDisplayMode(DisplayMode) has been renamed to 
  Graphics#setFullscreenMode(). If the window is in windowed mode, it will be switched 
  to fullscreen mode on the monitor from which the DisplayMode stems from.
- API Change: Graphics#setDisplayMode(int, int, boolean) has been renamed to 
  Graphics#setWindowedMode(int, int). This will NOT allow you to switch to fullscreen anymore, 
  use Graphics#setFullscreenMode() instead. If the window is in fullscreen mode, it will be
  switched to windowed mode on the monitor the window was in fullscreen mode on.
 - API Addition: Graphics#Monitor, represents a monitor connected to the machine the app is
  running on. A monitor is defined by a name and it's position relative to other connected
  monitors. All backends except the LWJGL3 backend will report only the primary monitor
 - API Addition: Graphics#getPrimaryMonitor() returns the primary monitor you usually want
  to work with.
 - API Addition: Graphics#getMonitor() returns the monitor your app's window is shown on,
  which may not be the primary monitor in >= 2 monitor systems. All backends except the 
  LWJGL3 backend will report only the primary monitor.
 - API Addition: Graphics#getMonitors() returns all monitors connected to the system. All
  backends except the LWJGL3 backend will only report the primary monitor.
 - API Addition: Graphics#getDisplayMode(Monitor) returns the display mode of the monitor
  the app's window is shown on. All backends except the LWJGL3 backend will report the
  primary monitor display mode instead of the actual monitor's display mode. Not a problem
  as all other backends run on systems with only a single monitor so far (primary monitor).
- Added option to include credentials on cross-origin http requests (used only for GWT backend).
- Added option to specify crossorigin attribute when loading images with AssetDownloader (GWT), see #3216.
- API Change: removed Sound#setPriority, this was only implemented for the Android backend. However, Android itself never honored priority settings.
- API Change: cursor API has been cleaned up. To create a custom cursor, call Graphics#newCursor(), to set the custom cursor call Graphics#setCursor(), to set a system cursor call Graphics#setSystemCursor(). The Cursor#setSystemCursor method has been removed as that was not the
right place. Note that cursors only work on the LWJGL, LWJGL3 and GWT backends. Note that system cursors only fully work on LWJGL3 as the other two backends lack a means to set a specific system cursor. These backends fall back to displaying an arrow cursor when setting any system cursor.
- API Addition: Added Lwjgl3WindowListener, allows you to hook into per-window iconficiation, focus and close events. Also allows you to prevent closing the window when a close event arrives.

[1.7.2]
- Added AndroidAudio#newMusic(FileDescriptor) to allow loading music from a file descriptor, see #2970
- Added GLOnlyTextureData, which is now the default for FrameBuffer and FrameBufferCubemap, see #3539
- Added rotationChanged() for Actor class, called when rotation changes, see https://github.com/libgdx/libgdx/pull/3563
- Fixed crash on MacOS when enumerating connected gamepads.
- ParticleEmitter no longer says it's complete when it's set to continuous, see #3516
- Improved JSON parsing and object mapping error messages.
- Updated FreeType from version 2.5.5 to 2.6.2.
- Fixed corrupt FreeType rendering for some font sizes.
- API Change: FreeTypeFontParameter has new fields for rendering borders and shadows.
- FreeTypeFontParameter can render much better fonts at small sizes using gamma settings.
- BitmapFont can now render missing (tofu) glyph for glyphs not in the font.
- FreeTypeFontGenerator depreacted methods removed.
- Fixed BitmapFont color tags changing glyph spacing versus not using color tags. BitmapFont#getGlyphs has a new paramter. See #3455.
- Skin's TintedDrawable now works with TiledDrawable. #3627
- Updated jnigen to Java Parser 2.3.0 (http://javaparser.github.io/javaparser/).
- FreeType fonts no longer look terrible at small size. This is a big deal!
- Updated to RoboVM 1.12.0, includes tvOS support!

[1.7.1]
- Fixes AtlasTmxMapLoader region name loading to tileset name instead of filename
- Changes TiledMapPacker output, region names are tileset names, adjusts gid, defaults to one atlas per map
- API Change: members of Renderable and MeshPart are changed, see https://github.com/libgdx/libgdx/pull/3483
- Added Vector#setToRandomDirection(), see #3222
- Updated to stb_image v2.08
- Added Node#copy(), used when creating a ModelInstance from a Model to allow using custom nodes
- Add ModelCache, see https://github.com/libgdx/libgdx/wiki/ModelCache
- Updated bullet to v2.83.6
- Updated to RoboVM 1.9, for free life-time license read http://www.badlogicgames.com/wordpress/?p=3762

[1.7.0]
- Gdx.input.setCursorImage removed, replaced with Gdx.graphics.setCursor and Gdx.graphics.newCursor see https://github.com/libgdx/libgdx/pull/2841/
- Fixed an issue with UTF8 decoding in GWT emulation of InputStreamReader
- Updated to RoboVM 1.8 for iOS 9 support.

[1.6.5]
- Objects from animated tiles in TMX maps are now supported.
- Made possible to use any actor for tooltips.
- Improved cross-platform reflection api for annotations.
- NinePatch#scale now also scales middle patch size.
- GLFrameBuffer is now abstract, renamed setupTexture to createColorTexture, added disposeColorTexture
- Added LwjglApplicationConfiguration#gles30Context*Version, see https://github.com/libgdx/libgdx/pull/2941
- Added OpenGL error checking to GLProfiler, see https://github.com/libgdx/libgdx/pull/2889
- Updated to RoboVM 1.6

[1.6.4]
- TextField cursor and selection size changed. https://github.com/libgdx/libgdx/commit/2a830dea348948d2a37bd8f6338af2023fec9b09
- FreeTypeFontGenerator setting to improve shadows and borders.
- ScrollPane scrolls smoothly when the scrolled area is much larger than the scrollbars.
- TexturePacker sorts page regions by name.
- GlyphLayout text wrapping changed to not trim whitespace. https://github.com/libgdx/libgdx/commit/ee42693da067da7c5ddd747f051c1423d262cb96
- Fixed BitmapFont computing space width incorrectly when padding is used and no space glyph is in the font.
- Fixed TextArea cursor and selection drawing positions.
- Fixed ActorGestureListener pan and zoom when the actor is rotated or scaled.
- Fixed TextField for non-pixel display.
- Allow ellipsis string to be set on Label.
- AssetManager gets hook for handling loading failure.
- TextField now fires a ChangeEvent when the text change. Can be cancelled too!
- Added tooltips to scene2d.ui.
- Updated to RoboVM 1.5

[1.6.3]
- Updated to RoboVM 1.4

[1.6.2]
- API Change: TiledMapImageLayer now uses floats instead of ints for positioning
- API Change: Added GLFrameBuffer and FrameBufferCubemap: Framebuffer now extends GLFramebuffer, see #2933

[1.6.1]
- Added optional hostname argument to Net.newServerSocket method to allow specific ip bindings for server applications made with gdx.
- Changed the way iOS native libs are handled. Removed updateRoboVMXML and copyNatives task from ios/build.gradle. Instead natives are now packaged in jars, within the META-INF/robovm/ios folder. Additionally, a robovm.xml file is stored there that gets merged with the project's robovm.xml file by RoboVM.

[1.6.0]
- API Change: GlyphLayout xAdvances now have an additional entry at the beginning. This was required to implement tighter text bounds. #3034
- API Change: Label#getTextBounds changed to getGlyphLayout. This exposes all the runs, not just the width and height.
- In the 2D ParticleEditor, all chart points can be dragged at once by holding ctrl. They can be dragged proportionally by holding ctrl-shift.
- Added Merge button to the 2D ParticleEditor, for merging a loaded particle effect file with the currently open particle effect.
- Added ability to retrieve method annotations to reflection api
- Added PixmapPacker.updateTextureRegions() method.
- Added ability to pack "anonymous" pixmaps into PixmapPacker, which will appear in the generated texture but not a generated or updated TextureAtlas
- Added PixmapPacker.packDirectToTexture() methods.
- API Change: PixmapPacker.generateTextureAtlas(...) now returns an atlas which can be updated with subsequent calls to PixmapPacker.updateTextureAtlas(...)
- API Change: FreeTypeFontGenerator.generateFont(...) now works with a user-provided PixmapPacker.
- Added DirectionalLightsAttribute, PointLightsAttribute and SpotLightsAttribute, removed Environment#directionalLights/pointLights/spotLights, added Environment#remove, lights are now just like any other attribute. See also https://github.com/libgdx/libgdx/wiki/Material-and-environment#lights
- API Change: BitmapFont metrics now respect padding. #3074
- Update bullet wrapper to v2.83
- Added AnimatedTiledMapTile.getFrameTiles() method

[1.5.6]
- API Change: Refactored Window. https://github.com/libgdx/libgdx/commit/7d372b3c67d4fcfe4e82546b0ad6891d14d03242
- Added VertexBufferObjectWithVAO, see https://github.com/libgdx/libgdx/pull/2527
- API Change: Removed Mesh.create(...), use MeshBuilder instead
- API Change: BitmapFontData, BitmapFont, and BitmapFontCache have been refactored. http://www.badlogicgames.com/wordpress/?p=3658
- FreeTypeFontGenerator can now render glyphs on the fly.
- Attribute now implements Comparable, custom attributes might need to be updated, see: https://github.com/libgdx/libgdx/wiki/Material-and-environment#custom-attributes
- API Change: Removed (previously deprecated) GLTexture#createTextureData/createGLHandle, Ray#getEndPoint(float), Color#tmp, Node#parent/children, VertexAttribute#Color(), Usage#Color, ModelBuilder#createFromMesh, BoundingBox#getCenter()/updateCorners()/getCorners(), Matrix4.tmp

[1.5.5]
- Added iOS ARM-64 bit support for Bullet physics
- 3D Animation, NodeAnimation keyframes are separated into translation, rotation and scaling
- Added capability to enable color markup from inside skin json file.
- Exposed method ControllerManager#clearListeners on Controllers class
- Net#openURI now returns a boolean to indicate whether the uri was actually opened.
- DefaultShader now always combines material and environment attributes
- Added ShapeRenderer constructor to pass a custom shader program to ImmediateModeRenderer20.
- API Change: Group#toString now returns actor hierarchy. Group#print is gone.
- Added SpotLight class, see https://github.com/libgdx/libgdx/pull/2907
- Added support for resolving file handles using classpaths (ClasspathFileHandleResolver)

[1.5.4]
- Added support for image layers in Tiled maps (TiledMapImageLayer)
- Added support for loading texture objects from TMX Maps (TextureMapObject)
- Added support for border and shadow with FreeTypeFontGenerator - see https://github.com/libgdx/libgdx/pull/2774
- Now unknown markup colors are silently ignored and considered as normal text.
- Updated freetype from version 2.4.10 to 2.5.5
- Added 3rd party extensions to setup application, see 
- Updated to RoboVM 1.0.0-beta-04
- Updated to GWT 2.6.1, sadly GWT 2.7.0 isn't production ready yet.

[1.5.3]
- API Change: TextField#setRightAlign -> TextField#setAlignment
- I18NBundle is now compatible with Android 2.2
- Fixed GWT reflection includes for 3D particles
- 3D ParticleEffectLoader registered by default
- Added HttpRequestBuilder, see https://github.com/libgdx/libgdx/pull/2698
- Added LwjglApplicationConfiguration.useHDPI for Mac OS X with retina displays. Allows you to get "real" pixel coordinates for mouse and display coordinates.
- Updated RoboVM to 1.0.0-beta-03

[1.5.2]
- Fixed issue #2433 with color markup and alpha animation. 
- Fixed natives loading for LWJGL on Mac OS X

[1.5.1]
- Gradle updated to 2.2
- Android Gradle tooling updated to 1.0.0
- API Change: Switched from Timer to AnimationScheduler for driving main loop on GWT. Removed fps field from GwtApplicationConfiguration to instead let the browser choose the most optimal rate.
- API Change: Added pause and resume handling on GWT backend. When the browser supports the page visibility api, pause and resume will be called when the tab or window loses and gains visibility.
- API Change: Added concept of target actor, separate from the actor the action is added to. This allows an action to be added to one actor but affect another. This is useful to create a sequence of actions that affect many different actors. Previously this would require adding actions to each actor and using delays to get them to play in the correct order.
- Added 64-bit support for iOS sim and device
- Deprecated Node#children and Node#parent, added inheritTransform flag and methods to add/get/remove children
- API Change: By default keyframes are no longer copied from Model to ModelInstance but shared instead, can be changed using the `ModelInstance.defaultShareKeyframes` flag or `shareKeyframes` constructor argument.
- JSON minimal format now makes commas optional: newline can be used in place of any comma.
- JSON minimal format is now more lenient with unquoted strings: spaces and more are allowed.
- API Change: Added support for KTX/ZKTX file format, https://github.com/libgdx/libgdx/pull/2431
- Update stb_image from v1.33 to v1.48, see https://github.com/libgdx/libgdx/pull/2668
- Bullet Wrapper: added Gimpact, see https://github.com/libgdx/libgdx/issues/2619
- API Addition: Added MeshPartBuilder#addMesh(...), can be used to more easily combine meshes/models
- Update to LWJGL 2.9.2, fixes fullscreen mode on "retina" displays
- Fixes to RoboVM backend which would crash if accelerometer is used.

[1.5.0]
- API Addition: IOSInput now uses CMCoreMotion for accelerometer and magnetometer
- API Addition: Added getter for UITextField on IOS for keyboard customization 
- API Addition: Added ability to save PixmapPackers to atlas files. See PixmapPackerIO.
- API Addition: Added HttpRequestHeader and HttpResponseHeader with constants for HTTP headers.
- API Addition: HttpRequest is now poolable.
- New PNG encoder that supports compression, more efficient vertical flipping, and minimal allocation when encoding multiple PNGs.
- API Change: Label#setEllipse -> Label#setEllipsis.
- API Change: BatchTiledMapRenderer *SpriteBatch fields and methods renamed to *Batch
- API Change: ScrollPane#scrollToCenter -> ScrollPane#scrollTo; see optional boolean arguments centerHorizontal and centerVertical (scrollToCenter centered vertically only).
- API Change: Changed Input#getTextInput to accept both text and hint, removed Input#getPlaceholderTextInput.
- Bug Fix: Fixed potential NPE with immersive mode in the Android fragment backend. 
- iOS backend now supports sound ids, thanks Tomski!


[1.4.1]
- Update to the Gradle Integration plugin nightly build if you are on Eclipse 4.4.x!
- Update Intellij IDEA to 13.1.5+, because Gradle!
- Updated to Gradle 2.1 and Android build tools 20, default Android version to 20. You need to install the latest Android build tools via the SDK manager
- API Change: deprecation of bounding box methods, see https://github.com/libgdx/libgdx/pull/2408
- Added non-continuous rendering to iOS backend, thanks Dominik!
- Setup now uses Gradle 2.1 with default Android API level 20, build tools 20.0.0
- Non-continuous renderering implemented for iOS
- Added color markup support for scene2d label and window title.
- API Change: removed default constructor of DecalBatch, removed DefaultGroupStrategy
- Updated to latests RoboVM release, 1.0.0-alpha-04, please update your RoboVM plugins/installations
- Reduced I18NBundle loading times on Android and bypassed unclosed stream on iOS. 
- Removed the gdx-ai extension from the libGDX repository. Now it lives in its own repository under the libGDX umbrella, see https://github.com/libgdx/gdx-ai
- API Addition: Added randomSign and randomTriangular methods to MathUtils.
- API Addition: Decal has now a getter for the Color.
- API Addition: now I18NBundle can be set so that no exception is thrown when the key can not be found.
- API Addition: added annotation support in reflection layer, thanks code-disaster! https://github.com/libgdx/libgdx/pull/2215
- API Addition: shapes like Rect, Circle etc. now implement Shape2D interface so you can put them all into a single collection https://github.com/libgdx/libgdx/pull/2178 
- API Addition: bitmap fonts can now be loaded from an atlas via AssetManager/BitmapFontLoader, see https://github.com/libgdx/libgdx/pull/2110
- API Change: updated to RoboVM 1.0.0-SNAPSHOT for now until the next alpha is released.
- API Change: Table now uses padding from its background drawable by default. https://github.com/libgdx/libgdx/issues/2322
- Drawables now know their names, making debugging easier.
- API Change: Table fill now respects the widget's minimum size.
- Texture packer, fixed image size written to atlas file.
- API Change: Cell no longer uses primitive wrappers in public API and boxing is minimized.
- API Addition: TextureAttribute now supports uv transform (texture regions).
- API Change: Added parameters to Elastic Interpolation.
- API Change: Removed Actor#setCenterPosition, added setPosition(x,y,align).
- API Change: JsonReader, forward slash added to characters an unquoted strings cannot start with.
- API Change: Stage#cancelTouchFocus(EventListener,Actor) changed to cancelTouchFocusExcept.
- API Change: Json/JsonWriter.setQuoteLongValues() quotes Long, BigDecimal and BigInteger types to prevent truncation in languages like JavaScript and PHP.

[1.3.1]
- API change: Viewport refactoring. https://github.com/libgdx/libgdx/pull/2220
- Fixed GWT issues

[1.3.0]
- Added Input.isKeyJustPressed.
- API Addition: multiple recipients are now supported by MessageDispatcher, see https://github.com/libgdx/libgdx/wiki/Message-Handling#multiple-recipients
- API Change: State#onMessage now takes the message receiver as argument.
- API Addition: added StackStateMachine to the gdx-ai extension.
- API change: ShapeRenderer: rect methods accept scale, more methods can work under both line and fill types, auto shape type changing.
- API change: Built-in ShapeRenderer debugging for Stage, see https://github.com/libgdx/libgdx/pull/2011
- Files#getLocalStoragePath now returns the actual path instead of the empty string synonym on desktop (LWJGL and JGLFW).
- Fixed and improved xorshift128+ PRNG implementation.
- Added support for Tiled's animated tiles, and varying frame duration tile animations.
- Fixed an issue with time granularity in MessageDispatcher.
- Updated to Android API level 19 and build tools 19.1.0 which will require the latest Eclipse ADT 23.02, see http://stackoverflow.com/questions/24437564/update-eclipse-with-android-development-tools-23 for how things are broken this time...
- Updated to RoboVM 0.0.14 and RoboVM Gradle plugin version 0.0.10
- API Addition: added FreeTypeFontLoader so you can transparently load BitmapFonts generated through gdx-freetype via AssetManager, see https://github.com/libgdx/libgdx/blob/master/tests/gdx-tests/src/com/badlogic/gdx/tests/FreeTypeFontLoaderTest.java
- Preferences put methods now return "this" for chaining
- Fixed issue 2048 where MessageDispatcher was dispatching delayed messages immediately.
- API Addition: 3d particle system and accompanying editor, contributed by lordjone, see https://github.com/libgdx/libgdx/pull/2005
- API Addition: extended shape classes like Circle, Ellipse etc. with hashcode/equals and other helper methods, see https://github.com/libgdx/libgdx/pull/2018
- minor API change (will not increase minor revision number): fixed a bug in handling of atlasPrefixes, https://github.com/libgdx/libgdx/pull/2023
- Bullet: btManifoldPoint member getters/setters changed from btVector3 to Vector3, also it is no longer pooled, instead static instances are used for callback methods
- Added Intersector#intersectRayRay to detect if two 2D rays intersect, see https://github.com/libgdx/libgdx/pull/2132
- Bullet: ClosestRayResultCallback, AllHitsRayResultCallback, LocalConvexResult, ClosestConvexResultCallback and subclasses now use getter/setters taking a Vector3 instead of btVector3, see https://github.com/libgdx/libgdx/pull/2176
- 2d particle system supports pre-multiplied alpha.
- Bullet: btIDebugDrawer/DebugDrawer now use pooled Vector3 instances instead of btVector3, see https://github.com/libgdx/libgdx/issues/2174

[1.2.0]
- API Addition: Some OpenGL profiling utilities have been added, see https://github.com/libgdx/libgdx/wiki/Profiling
- API Addition: A FreeTypeFontGeneratorLoader has been added to the gdx-freetype extension
- API change: Animation#frameDuration and #animationDuration are now hidden behind a getter/setter and dynamic
- API Addition: Vector#setZero
- API Addition: gdx-ai, extension for AI algorithms. Currently supports FSMs, see https://github.com/libgdx/libgdx/wiki/Artificial-Intelligence
- API change: TableLayout has been forked and integrated into libgdx more tightly, see http://www.badlogicgames.com/wordpress/?p=3458
- API Addition: added equals/hashCode methods to Rectangle, may break old code (very, very unlikely)
- API Addition: scene2D Actors now have a setCenterPosition method, see https://github.com/libgdx/libgdx/pull/2000

[1.1.0]
- Updated to RoboVM 0.0.13 and RoboVM Gradle plugin 0.0.9
- Big improvements to setup-ui and build times in Intellij IDEA https://github.com/libgdx/libgdx/pull/1865
- Setup now uses android build tools version: 19.1.0
- BitmapFontCache now supports in-string colored text through a simple markup language, see https://github.com/libgdx/libgdx/wiki/Color-Markup-Language
- Added i18n localization/internationalization support, thanks davebaol, see https://github.com/libgdx/libgdx/wiki/Internationalization-and-Localization
- Possibility to override density on desktop to simulate mobile devices, see https://github.com/libgdx/libgdx/pull/1825
- Progressive JPEG support through JPGD (https://code.google.com/p/jpeg-compressor/).
- Mavenized JGLFW backend
- Box2D: Added MotorJoint and ghost vertices on EdgeShape
- Updated GWT Box2D to latest version
- Updated native Box2D to latest version 2.3.1, no API changes
- API change: Matrix4.set(x,y,z, translation) changed, z axis is no more flipped
- API addition: Matrix4.avg(Matrix4[],float[]) that lets weighted averaging multiple matrices, Quaternion.slerp(Quaternion[],float[]) that lets weighted slerping multiple Quaternions
- fixed the long standing issue of the alpha=1 not actually being fully opaque, thanks kalle! https://github.com/libgdx/libgdx/issues/1815
- down to 25 issues on the tracker, 8 bugs, 17 enhancement requests :)


[1.0.1]
- updated to RoboVM 0.12 (and so should you!)
- fixed GC issues on iOS with regards to touch (thanks Niklas!), see https://github.com/libgdx/libgdx/pull/1758
- updated gwt gradle plugin to 0.4, android build tools to 0.10, gradle version to 1.11
- Tiled maps are now always y-up
- Tiled maps now support drawing offsets for tiles
- FileHandle#list is now supported in GWT!
- FileHandle#list now supports FileFilters
- Controllers now reinitialize on the desktop when switching between windowed/fullscreen
- added a Texture unpacker that will extract all images from a texture atlas, see https://github.com/libgdx/libgdx/pull/1774
- updates to gdx-setup
- CustomCollisionDispatcher in bullet, see https://github.com/libgdx/libgdx/commit/916fc85cecf433c3461b458e00f8afc516ad21e3

[1.0.0]
- Box2D is no longer in the core, it has been moved to an extension. See http://www.badlogicgames.com/wordpress/?p=3404
- Merged gdx-openal project into gdx-backend-lwjgl
- Now LoadedCallback in AssetLoaderParameters is always called after loading an asset from AssetManager, even if the asset is already loaded
- Added Payload as a new parameter to Source.dragStop, see https://github.com/libgdx/libgdx/pull/1666
- You can now load PolygonRegions via AssetLoader,  see https://github.com/libgdx/libgdx/pull/1602
- implemented software keyboard support in RoboVM iOS backend
- Fixed an issue where key event timestamp is not set by the android backend.
- scene2d.ui, added to TextArea the preferred number of rows used to calculate the preferred height.
- scene2d.actions, fixed infinite recursion for event listener's handle(event).
- Various Quaternion changes.
- scene2d.ui, fixed a drawing issue with knobBefore when there's no knob (typical progress bar).
- Various MeshBuilder fixes and additions.
- Math package: added cumulative distribution.
- Fixed Music isPlaying() on iOS when is paused.
- Added support for C-style comments to JsonReader (mainly used for json skin files).
- Support for resource removal from Skin objects.
- Added fling gesture to generate fling in scrollpane.
- Vector classes now have mulAdd method for adding pre-multiplied values
- Vector implementations no longer use squared value for margin comparisons, see: isZero(float margin), isUnit(float margin).
- Vector2 now has isUnit and isZero methods (copied from Vector3)
- Removed deprecated methods from Vector classes.
- Added new headless backend for server applications
- Support 'scaledSize' as a json skin data value for BitmapFont
- Added setAlpha(float a) method to Sprite class
- Added Input.Keys.toString(int keycode) and Input.Keys.valueOf(String keyname) methods
- Added Immersive Mode support to Android backend
- Added userObject to Actor in scene2d, allowing for custom data storage
- Altered Android's hide status bar behavior
- Changed the way wakelocks are implemented. You no longer need any special permissions for the libgdx wakelock
- BitmapFontCache setColor changes to match SpriteBatch and friends. http://www.badlogicgames.com/forum/viewtopic.php?f=23&t=12112
- Changed ParticleEffect: the ParticleEffect.save method now takes a Writer instead of a File
- TexturePacker2 renamed to TexturePacker, added grid and scaling settings.
- Added support for custom prefrences on the desktop backends.
- Fixed double resume calls on iOS.
- Android Music no longer throws exceptions if MediaPlayer is null.
- PolygonSpriteBatch implements Batch.
- New scene2d actions: EventAction, CountdownEventAction.
- Adds cancelHttpRequest() method to Net interface
- Updated GWT/HTML5 Backend to GWT 2.6.0
- Minimal Android version is 2.2, see http://www.badlogicgames.com/wordpress/?p=3297
- Updated to LWJGL 2.9.1
- Can now embed your libgdx app as a fragment, more info on the wiki
- scene2d.ui, renamed Actor methods translate, rotate, scale, size to moveBy, rotateBy, scaleBy, sizeBy. May have conflicts with Actions static import, eg you'll need to use "Actions.moveBy"
- scene2d.ui, Table background is now drawn usign the table's transform
- scene2d.ui, added Container which is similar to a Table with one cell, but more lightweight
- Added texture filters and mip map generation to BitMapFontLoader and FreeTypeFontGenerator
- scene2d.ui, VerticalGroup and HorizontalGroup got pad, fill and an API similar to Table/Container
- Removed OpenGL ES 1.0, 1.1 support; see http://www.badlogicgames.com/wordpress/?p=3311
- Added OpenGL ES 3 support
- Updated Android backend, demos, tests to 4.4
- Added Viewport, changed Stage to have a Viewport instead of a Camera (API change, see http://www.badlogicgames.com/wordpress/?p=3322 ).
- Changed play mode constants of Animation class to enumeration, see http://www.badlogicgames.com/wordpress/?p=3330
- Updated to RoboVM 0.0.11 and RoboVM Gradle plugin 0.0.6, see http://www.badlogicgames.com/wordpress/?p=3351
- Updated to Swig 3.0 for Bullet, disabled SIMD on Mac OS X as alignements are broken in Bullet, see https://github.com/libgdx/libgdx/pull/1595
- TextureData can only be Custom or Pixmap; compressed image files are considered custom

[0.9.9]
- added setCursorImage method to Input interface to support custom mouse cursors on the desktop
- removed Xamarin backend, see http://www.badlogicgames.com/wordpress/?p=3213
- added Select class for selecting kth ordered statistic from arrays (see Array.selectRanked() method)
- refactored Box2D to use badlogic Arrays instead of java.util.ArrayLists
- MipMapGenerator methods now don't take disposePixmap argument anymore
- added GLTexture, base class for all textures, encapsulates target (2d, cubemap, ...)
- added CubeMap, 6 sided texture
- changed TextureData#consumeCompressedData, takes target now
- added RoboVM backend jar and native libs (libObjectAL, libgdx, in ios/ folder of distribution)
- added RoboVM backend to build
- changed Bullet wrapper API, see http://www.badlogicgames.com/wordpress/?p=3150
- changed MusicLoader and SoundLoader to be asynchronous loaders
- changed behaviour of Net#sendHttpRequest() so HttpResponseListener#handleHttpResponse() callback is executed in worker thread instead of main thread
- added Bresenham2, for drawing lines on an integer 2D grid
- added GridPoint2 and GridPoint3, representing integer points in a 2D or 3D grid
- added attribute location caching for VertexData/Mesh. Hand vertex attribs to a ShaderProgram, get back int[], pass that to Mesh
- added Android x86 builds, removed libandroidgl20.so, it's now build as part of gdx-core for Android
- changed method signature on Box2D World#getBodies and World#getJoints, pass in an Array to fill
- removed glGetShaderSource from GL20, use ShaderProgram#getVertexShaderSource/getFragmentShaderSource instead
- added reflection api
- added AsynchExecutor, execute tasks asynchronously. Used for GWT mainly.
- removed FileHandle#file(), has no business in there.
- removed box2deditor
- removed custom typedarrays in gwt backend
- added classpath files support for gwt backend (limited)
- moved AndroidWallpaperListener to Android Backend
- added new VertexAttribute Usage flags, bone weight, tangent, binormal. previously encoded as Usage.Generic. Also
  added field "unit" to VertexAttribute, used by texture coordinates and bone weights to specify index/unit.
- setup-ui template for iOS disables pngcrush, also updated wiki iOS article
- add Pixmap#fillTriangle via jni gdx2d_fill_triangle() to fill a triangle based on its vertices.
- add asynchronous download with continuous progress feedback to GWT asset preloader, see https://github.com/libgdx/libgdx/pull/409?w=1
- add capability to add/exclude package/classes GWT Reflection system, see https://github.com/libgdx/libgdx/pull/409?w=1
- add updated gdx-tiled-preprocessor, generate one single TextureAtlas for all the specified Tiled maps, see http://www.badlogicgames.com/forum/viewtopic.php?f=17&t=8911
- maps API, add new AtlasTiledMapLoader for loading maps produced by the tiled preprocessor tool
- ImageProcessor, TexturePacker2 now accepts BufferedImage objects as input
- TexturePacker2 now avoids duplicated aliases
- Updated to LWJGL 2.9.0
- refactored JSON API, see http://www.badlogicgames.com/wordpress/?p=2993
- Updated Box2D to the latest trunk. Body#applyXXX methods now take an additional boolean parameter.
- TmxMapLoader has a flag in Parameters that lets you specify whether to generate mipmaps
- Animation#isAnimationFinished was fixed to behave as per javadocs (ignores looping)
- remove GLU interface and implementations. Use Matrix4 et al instead. see http://www.badlogicgames.com/wordpress/?p=2886
- new maps API, see http://www.badlogicgames.com/wordpress/?p=2870
- removed static public tmp Vector2 instances, manage such temporary vars yourself, see http://www.badlogicgames.com/wordpress/?p=2840
- changed Scene2D Group#clear(), see http://www.badlogicgames.com/wordpress/?p=2837
- changed the build system, natives are now fetched from the build server, see http://www.badlogicgames.com/wordpress/?p=2821
- freetype extension supported on iOS, see http://www.badlogicgames.com/wordpress/?p=2819
- changed ShapeRenderer API, see http://www.badlogicgames.com/wordpress/?p=2809
- changed Actions.add to addAction, changed parameter order, and added removeAction, addListener, removeListener
- Box2d joints now allow for user data
- Changes to Intersector, Circle, Rectangle and BoundingBox for consistency in #overlap, #intersect and #contains methods, see https://github.com/libgdx/libgdx/pull/312
- Removed LwjglApplicationConfiguration CPU sync. Added foreground and background target framerate.
- scene2d, no longer use getters/setters internally for Actor x, y, width, height, scalex, scaley and rotation.
- Array, detect nested iterator usage and throw exception.
- Added getVolume to Music class and Android, IOS and GWT backends
- 1381, fixed JSON parsing of longs. In addition to Float, it now parses Long if no decimal point is found.
- Changed Array constructors that took an array to have offset and count
- scene2d, Actor parentToLocalCoordinates and localToParentCoordinates refactoring, see http://www.badlogicgames.com/forum/viewtopic.php?p=40441#p40441
- scene2d, Action#setActor no longer calls reset if the Action has no pool. This allows non-pooled actions to be add and removed from actors, restarted, and reused.
- ScrollBar#setForceOverscroll renamed to setForceScroll, as it affects more than just overscroll.
- ArrayMap#addAll renamed to putAll to match the other maps.
- Added ObjectSet and IntSet.
- Added completion listener to Music.
- Added Music#setPan.
- Sound#play and Sound#loop on Android now return -1 on failure, to match other backends.
- DelegateAction subclasses need to implement delegate() instead of act(). http://www.badlogicgames.com/forum/viewtopic.php?p=43576#p43576
- Added pause and resume methods to Sound.
- Changed AssetErrorListener#error to have AssetDescriptor to enable access to parameters of failed asset.
- Changed SelectBoxStyle to have ScrollPaneStyle and ListStyle for fully customizing the drop down list. http://www.badlogicgames.com/wordpress/?p=3110
- AssetLoader now takes a FileHandle that is the resolved file name. The AssetLoader no longer has to resolve the file name, so we can prevent it from being resolved twice.
- Rewrote EarClippingTriangulator to not allocate (no more Vector2s).
- Added ParticleEffectLoader to make AssetManager load ParticleEffects
- Added GeometryUtils, more Intersector functions, DelaunayTriangulator, ConvexHull.
- Added getBoundingBox to ParticleEffect
- EarClippingTriangulator changed to return triangle indices.
- PolygonSpriteBatch and friends refactored to use triangle indices.
- Added add(T, float), remove(int), remove(T) and clear() methods to BinaryHeap
- Bitmap Font changes:
	- FreeTypeFontGenerator allows you to specify the PixmapPacker now, to create an atlas with many different fonts (see FreeTypePackTest)
	- BitmapFont, BitmapFontCache and FreeTypeFontGenerator now support fonts with multiple texture pages. (see BitmapFontTest and FreeTypePackTest)
	- BitmapFontData.imagePath and getImagePath() is depreacted, use imagePaths[] and getImagePath(int) instead
	- Added two BitmapFont constructors for convenience; no need to specify flip boolean
	- Added getCache() to BitmapFont, for expert users who wish to use the BitmapFontCache (see BitmapFontTest)
	- FreeTypeFontGenerator now includes setMaxTextureSize and getMaxTextureSize to cap the generated glyph atlas size (default 1024)
- added render-hooks beginRender() and endRender() to BatchTiledMapRenderer
- Added panStop to GestureListener interface.
- ScissorStack#calculateScissors changed to take viewport, enabling it to work with glViewport.
- Added Bits#getAndClear, Bits#getAndSet and Bits#containsAll
- Added setX and setY to TextureAtlas.AtlasSprite so it matches expected behavior

[0.9.8]
- see http://www.badlogicgames.com/wordpress/?p=2791

[0.9.7]
- see http://www.badlogicgames.com/wordpress/?p=2664

[0.9.6]
- see http://www.badlogicgames.com/wordpress/?p=2513<|MERGE_RESOLUTION|>--- conflicted
+++ resolved
@@ -28,11 +28,8 @@
 - Added system cursors to GWT, fix 'Ibeam' system cursor not working on LWJGL3.
 - Added experimental AndroidApplicationConfiguration#useGL30 and IOSApplicationConfiguration#useGL30 for testing OpenGL ES 3.0 support on mobile devices, do not use in production.
 - Fix broken kerning for FreeType fonts, see https://github.com/libgdx/libgdx/pull/3756
-<<<<<<< HEAD
 - Added ARM64 and x86_64 binaries for Android
-=======
 - API Addition: FreeTypeFontParameter has an additional field for tweaking hinting, see https://github.com/libgdx/libgdx/pull/3757
->>>>>>> 13c33cdd
 
 [1.8.0]
 - API Change: Rewrote FreeType shadow rendering (much better).
