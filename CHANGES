--- conflicted
+++ resolved
@@ -1,11 +1,8 @@
 [1.11.1]
-- iOS: Add new MobiVM MetalANGLE backend
-<<<<<<< HEAD
+- iOS: Add new MobiVM MetalANGLE backen
+- Javadoc: Add "-use" flag to javadoc generation
 - Android: gdx-setup now uses AGP 7.0.4 and SDK 31, requiring Android Studio Arctic Fox or IntelliJ IDEA 2021.3 and JDK 11.
 - libGDX is now built using Java 11 due to new Android requirements. The rest of libGDX can still be built with JDK 8 and runtime compatibility of libGDX projects should be unaffected.
-=======
-- Javadoc: Add "-use" flag to javadoc generation
->>>>>>> 90cbe945
 
 [1.11.0]
 - [BREAKING CHANGE] iOS: Increased min supported iOS version to 9.0. Update your Info.plist file if necessary.
